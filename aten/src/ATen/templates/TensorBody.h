--- conflicted
+++ resolved
@@ -148,13 +148,12 @@
     return at::isComplexType(this->scalar_type());
   }
 
-<<<<<<< HEAD
+  bool is_floating_point() const {
+    return at::isFloatingType(this->scalar_type());
+  }
+
   bool is_signed() const {
     return at::isSignedType(this->scalar_type());
-=======
-  bool is_floating_point() const {
-        return at::isFloatingType(this->scalar_type());
->>>>>>> b9e900ee
   }
 
   int64_t size(int64_t dim) const {
