--- conflicted
+++ resolved
@@ -478,12 +478,8 @@
   return self.clone(at::MemoryFormat::Preserve).index_copy_(dim, index, source);
 }
 
-<<<<<<< HEAD
 
 Tensor& index_add_cpu_(Tensor & self, int64_t dim, const Tensor & index, const Tensor & source, const Scalar &alpha) {
-=======
-Tensor& index_add_cpu_(Tensor & self, int64_t dim, const Tensor & index, const Tensor & source) {
->>>>>>> 446e477d
   dim = maybe_wrap_dim(dim, self.dim());
 
   auto numel = index.numel();
