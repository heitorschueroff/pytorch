--- conflicted
+++ resolved
@@ -6,7 +6,6 @@
 namespace at {
 namespace native {
 
-<<<<<<< HEAD
 enum class QUANTILE_INTERPOLATION_MODE : uint8_t {
   LINEAR,
   LOWER,
@@ -15,14 +14,8 @@
   NEAREST
 };
 
-using sort_fn =
-    void (*)(Tensor& values, Tensor& indices, int64_t dim, bool descending);
-using topk_fn =
-    void (*)(Tensor&, Tensor&, const Tensor&, int64_t, int64_t, bool, bool);
-=======
 using sort_fn = void(*)(Tensor& values, Tensor& indices, int64_t dim, bool descending, bool stable);
 using topk_fn = void(*)(Tensor&, Tensor&, const Tensor&, int64_t, int64_t, bool, bool);
->>>>>>> bf88a4da
 
 DECLARE_DISPATCH(sort_fn, sort_stub);
 DECLARE_DISPATCH(topk_fn, topk_stub);
