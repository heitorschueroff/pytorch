import os
import contextlib
import textwrap
import itertools
from typing import List, Dict, Optional, Iterator, Tuple, Set, Callable, Any, TypeVar, Union, Sequence, Iterable
import yaml
from enum import Enum
from collections import OrderedDict, defaultdict
import argparse
import pathlib
import functools
import json
from dataclasses import dataclass

from tools.codegen.code_template import CodeTemplate
from tools.codegen.model import *
from tools.codegen.api.types import *
import tools.codegen.api.cpp as cpp
import tools.codegen.api.dispatcher as dispatcher
import tools.codegen.api.native as native
import tools.codegen.api.meta as meta
import tools.codegen.local as local
from tools.codegen.selective_build.selector import SelectiveBuilder

try:
    # use faster C loader if available
    from yaml import CLoader as Loader
except ImportError:
    from yaml import Loader  # type: ignore

# Welcome to the ATen code generator v2!  The ATen code generator is
# responsible for parsing native_functions.yaml and then generating
# various generated files (e.g., TypeDefault.cpp) based on the operators
# defined in this file.  This means that the code generator knows how to
# parse function schema, and then translate this into various C++ types
# and boilerplate code.
#
# Some things to know about this file when you modify it:
#
# - This file has STRICT mypy typechecking.  Typecheck it with
#   `mypy --config mypy-strict.ini` in the root source directory
#
# - Most of the heavy lifting lives in external modules:
#   - 'model' has the data model for native_functions.yaml.  The classes
#     in those file represent what you see when you look at
#     a native_functions.yaml
#   - 'api' has conversions for how to translate JIT schema into
#     the various C++ APIs that the codegen interacts with.  There
#     are in fact THREE different C++ APIs: the public C++ API,
#     the dispatcher API, and the legacy disaptcher API.  See each
#     of these respective files for more information

# ~~~~~~~~~~~~~~~~~~~~~~~~~~~~~~~~~~~~~~~~~~~~~~~~~~~~~~~~~~~~~~~~~~~ #
#
#                         HELPER FUNCTIONS
#
# ~~~~~~~~~~~~~~~~~~~~~~~~~~~~~~~~~~~~~~~~~~~~~~~~~~~~~~~~~~~~~~~~~~~ #

# Conveniently add error context to exceptions raised.  Lets us
# easily say that an error occurred while processing a specific
# context.
@contextlib.contextmanager
def context(msg: str) -> Iterator[None]:
    try:
        yield
    except Exception as e:
        # TODO: this does the wrong thing with KeyError
        msg = textwrap.indent(msg, '  ')
        msg = f'{e.args[0]}\n{msg}' if e.args else msg
        e.args = (msg,) + e.args[1:]
        raise

# A custom loader for YAML to let us also keep track of line numbers
# of each entry in the YAML file
class LineLoader(Loader):
    def construct_mapping(self, node, deep=False):  # type: ignore
        mapping = super().construct_mapping(node, deep=deep)  # type: ignore
        # Add 1 so line numbering starts at 1
        mapping['__line__'] = node.start_mark.line + 1
        return mapping

# Parse native_functions.yaml into a sequence of NativeFunctions
def parse_native_yaml(path: str) -> List[NativeFunction]:
    with open(path, 'r') as f:
        es = yaml.load(f, Loader=LineLoader)
    assert isinstance(es, list)
    rs: List[NativeFunction] = []
    for e in es:
        assert isinstance(e.get('__line__'), int), e
        loc = Location(path, e['__line__'])
        funcs = e.get('func')
        with context(f'in {loc}:\n  {funcs}'):
            rs.append(NativeFunction.from_yaml(e, loc))
    return rs

T = TypeVar('T')
S = TypeVar('S')

F = TypeVar('F', NativeFunction, StructuredNativeFunctions, Union[NativeFunction, StructuredNativeFunctions])

@contextlib.contextmanager
def native_function_manager(g: Union[StructuredNativeFunctions, NativeFunction]) -> Iterator[None]:
    if isinstance(g, StructuredNativeFunctions):
        # By default, we associate all errors with structured native functions
        # with the out variant.  In some cases, it might be better to have
        # a more specific place to hang things; if so, use
        # native_function_manager again on the inside
        f = g.out
    else:
        f = g
    with context(f'in {f.loc}:\n  {f.func}'):
        with local.parametrize(
            use_c10_dispatcher=f.use_c10_dispatcher,
        ):
            yield

# Given a function that operates on NativeFunction, wrap it into a new function
# that sets some appropriate context managers for that native function.
# YOU MUST WRAP FUNCTIONS IN THIS for calls to api modules to be sound
# (you will get an error if we try to access the local variables without having
# set them).
def with_native_function(func: Callable[[F], T]) -> Callable[[F], T]:
    @functools.wraps(func)
    def wrapper(f: F) -> T:
        with native_function_manager(f):
            return func(f)
    return wrapper

def method_with_native_function(func: Callable[[S, F], T]) -> Callable[[S, F], T]:
    @functools.wraps(func)
    def wrapper(slf: S, f: F) -> T:
        with native_function_manager(f):
            return func(slf, f)
    return wrapper

# These two functions purposely return generators in analogy to map()
# so that you don't mix up when you need to list() them

# Map over function that may return None; omit Nones from output sequence
def mapMaybe(func: Callable[[T], Optional[S]], xs: Iterable[T]) -> Iterator[S]:
    for x in xs:
        r = func(x)
        if r is not None:
            yield r

# Map over function that returns sequences and cat them all together
def concatMap(func: Callable[[T], Sequence[S]], xs: Iterable[T]) -> Iterator[S]:
    for x in xs:
        for r in func(x):
            yield r

def cpp_string(s: str) -> str:
    """Convert a python string into a c++ string literal """
    s = s.replace('\\', '\\\\')
    s = s.replace('"', '\\"')
    s = s.replace('\a', '\\a')
    s = s.replace('\b', '\\b')
    s = s.replace('\f', '\\f')
    s = s.replace('\n', '\\n')
    s = s.replace('\v', '\\v')
    s = s.replace('\t', '\\t')
    return f'"{s}"'

# ~~~~~~~~~~~~~~~~~~~~~~~~~~~~~~~~~~~~~~~~~~~~~~~~~~~~~~~~~~~~~~~~~~~ #
#
#                        C++ CODE GENERATION
#
# ~~~~~~~~~~~~~~~~~~~~~~~~~~~~~~~~~~~~~~~~~~~~~~~~~~~~~~~~~~~~~~~~~~~ #

# Most functions in this section are curried: they consist of a function
# that takes some parameters (e.g., what is to be generated) which itself
# returns a function that actually maps NativeFunction to the code
# to be generated.  This pattern makes it convenient to use map, concatMap
# and similar functional combinators.

# Many of these functions share logic for defining both the definition
# and declaration (for example, the function signature is the same), so
# we organize them into one function that takes a Target to say which
# code we want.
Target = Enum('Target', ('DEFINITION', 'DECLARATION', 'REGISTRATION'))

# Dispatch keys that "support all backends".  These codegen slightly differently
# then backend specific keys.
def is_generic_dispatch_key(dk: str) -> bool:
    return dk in {'DefaultBackend', 'Math'}

# CUDA specific dispatch keys
def is_cuda_dispatch_key(dk: str) -> bool:
    return 'CUDA' in dk

# Structured kernel generation is only supported for certain key types;
# otherwise use old-style
def is_structured_dispatch_key(dk: str) -> bool:
    return dk in {'CUDA', 'CPU'}

# Generates RegisterSchema.cpp.  Depending on the selector, either
# all schemas are registered, or only some are (in the case of
# selective build)
@dataclass(frozen=True)
class RegisterSchema:
    selector: SelectiveBuilder

    @method_with_native_function
    def __call__(self, f: NativeFunction) -> Optional[str]:
        op_name = f"aten::{f.func.name}"
        if not self.selector.is_operator_selected(op_name):
            return None
        return f'm.def({cpp_string(str(f.func))});\n'

# Generates Register{dispatch}.cpp (e.g., RegisterCPU.cpp).
#
#   - The primary function of this file is to register all of the
#     implementations for the given dispatch key to the dispatcher,
#     so they are available for use in PyTorch.  If dispatch is
#     None, we generate schema (def) registrations and catchall
#     registrations.
#   - The secondary function of this file is to generate a wrapper
#     around functions.  In CPUType these wrappers do nothing
#     (and should be removed), but in other cases they handle
#     DeviceGuard. A small extra benefit of wrappers is they
#     are not overloaded, so they can be used in the registration
#     API without having to disambiguate which overload you want
#     (as would be the case if you directly registered native::
#     functions).
@dataclass(frozen=True)
class RegisterDispatchKey:
    dispatch_key: str

    # TODO: Give more precise type Union[Literal[Target.DEFINITION,
    # Target.REGISTRATION]]; requires Literal from typing_extensions
    # which we don't have a dep for yet.
    target: Target

    # Selector object to determine which operators to generate
    # registration code for.
    selector: SelectiveBuilder

    # Whether or not we are actually code-genning for ROCm
    rocm: bool

    def __post_init__(self) -> None:
        assert self.target is not Target.DECLARATION

    @method_with_native_function
    def __call__(self, f: Union[StructuredNativeFunctions, NativeFunction]) -> List[str]:
        if isinstance(f, StructuredNativeFunctions):
            return self.gen_structured(f)
        elif isinstance(f, NativeFunction):
            r = self.gen_unstructured(f)
            return [] if r is None else [r]
        else:
            assert_never(f)

    def gen_structured_class_set_output(self, k: SchemaKind, parent_class: str, generate_super: bool) -> str:
        if generate_super:
            set_output_super = f"{parent_class}::set_output(output_idx, sizes, strides, options, names);"
        else:
            set_output_super = ""
        return f"""
void set_output(int64_t output_idx, IntArrayRef sizes, IntArrayRef strides,
                TensorOptions options, DimnameList names) override {{
    {self.gen_structured_class_set_output_body(k)}
    if (!names.empty()) namedinference::propagate_names(outputs_[output_idx], names);
    // super must happen after, so that downstream can use maybe_get_output
    // to retrieve the output
    {set_output_super}
}}
"""

    def gen_structured_class_set_output_body(self, k: SchemaKind) -> str:
        if self.dispatch_key == 'CUDA':
            maybe_set_guard = """
auto current_device = guard_.current_device();
if (C10_UNLIKELY(current_device.has_value())) {
  TORCH_INTERNAL_ASSERT(*current_device == options.device(),
    "structured kernels don't support multi-device outputs");
} else {
  guard_.set_device(options.device());
}
"""
        else:
            maybe_set_guard = ''

        if k is SchemaKind.functional:
            if self.dispatch_key == "Meta":
                return """
if (strides.empty()) {
    outputs_[output_idx] = at::empty_meta(sizes, options);
} else {
    TORCH_INTERNAL_ASSERT(0, "not implemented yet");
}
"""
            else:
                expanded_topts = "optTypeMetaToScalarType(options.dtype_opt()), options.layout_opt(), " \
                    "options.device_opt(), options.pinned_memory_opt()"
                if self.dispatch_key == "CPU":
                    empty_impl = "at::native::empty_cpu"
                    empty_strided_impl = "at::native::empty_strided_cpu"
                elif self.dispatch_key == "CUDA":
                    empty_impl = "at::native::empty_cuda"
                    empty_strided_impl = "at::native::empty_strided_cuda"
                else:
                    raise AssertionError("unsupported dispatch key")
                return f"""
{maybe_set_guard}
if (strides.empty()) {{
    outputs_[output_idx] = {empty_impl}(sizes, {expanded_topts}, options.memory_format_opt());
}} else {{
    outputs_[output_idx] = {empty_strided_impl}(sizes, strides, {expanded_topts});
}}
"""
        elif k is SchemaKind.inplace:
            return maybe_set_guard
        elif k is SchemaKind.out:
            return f"""
{maybe_set_guard}
at::native::resize_output(outputs_[output_idx], sizes);
if (!strides.empty()) {{
    TORCH_INTERNAL_ASSERT(!options.memory_format_opt().has_value());
    at::native::as_strided_(outputs_[output_idx], sizes, strides);
}} else if (options.memory_format_opt().has_value()) {{
    outputs_[output_idx].get().unsafeGetTensorImpl()->empty_tensor_restride(*options.memory_format_opt());
}}
"""
        else:
            assert_never(k)

    # returns the definition of a ctor, as well as how to construct
    # this class to a variable named op
    def gen_structured_class_ctor(self, k: SchemaKind, class_name: str) -> str:
        if k is SchemaKind.functional:
            return ""
        elif k is SchemaKind.inplace:
            # TODO: Make sure out argument is guaranteed to be self
            return f"{class_name}(Tensor& self) : outputs_{{std::ref(self)}} {{}}"
        elif k is SchemaKind.out:
            # TODO: Stop hardcoding out here
            return f"{class_name}(Tensor& out) : outputs_{{std::ref(out)}} {{}}"
        else:
            assert_never(k)

    def gen_structured_class(
        self, f: NativeFunction, k: SchemaKind, *, class_name: str, parent_class: str, generate_super: bool
    ) -> str:
        if k is SchemaKind.functional:
            assert len(f.func.returns) == 1, "multi-return not supported yet"
            output_type = "Tensor"
        elif k is SchemaKind.inplace:
            output_type = "std::reference_wrapper<Tensor>"
        elif k is SchemaKind.out:
            assert len(f.func.arguments.out) == 1, "multi-out structured not supported yet"
            output_type = "std::reference_wrapper<Tensor>"

        if self.dispatch_key == 'CUDA':
            if self.rocm:
                guard_field = 'c10::hip::OptionalHIPGuardMasqueradingAsCUDA guard_;'
            else:
                guard_field = 'c10::cuda::OptionalCUDAGuard guard_;'
        else:
            guard_field = ''

        return f"""
struct {class_name} final : public {parent_class} {{
    {self.gen_structured_class_ctor(k, class_name)}
    {self.gen_structured_class_set_output(k, parent_class, generate_super)}
    const Tensor& maybe_get_output(int64_t output_idx) override {{
        return outputs_[output_idx];
    }}
    std::array<{output_type}, {len(f.func.returns)}> outputs_;
    {guard_field}
}};
"""

    def gen_structured(self, g: StructuredNativeFunctions) -> List[str]:
        if self.dispatch_key == 'Meta':
            assert self.dispatch_key not in g.out.dispatch, \
                "Do not explicitly specify Meta dispatch key on structured " \
                "functions, they will be automatically generated for you"
        elif self.dispatch_key not in g.out.dispatch:
            return []
        elif not is_structured_dispatch_key(self.dispatch_key):
            return list(mapMaybe(self.gen_unstructured, g.functions()))

        # Inner helper function to close over g
        # TODO: This function has a lot of similarity with gen_unstructured.  If
        # you edit this, you may need to also edit gen_unstructured.
        @with_native_function
        def gen_one(f: NativeFunction) -> Optional[str]:
            assert self.target is not Target.DECLARATION

            # TODO: put this into StructuredNativeFunctions itself
            functional_func = g.out.func.signature()
            functional_sig = DispatcherSignature.from_schema(functional_func)

            # This is a little abusive; this assumes that the functionalization
            # transformation ALWAYS refers to valid arguments in the original
            # signature
            functional_exprs = ', '.join(e.expr for e in functional_sig.exprs())

            op_name = f"aten::{f.func.name}"
            if self.target is Target.REGISTRATION and not self.selector.is_operator_selected(op_name):
                return None

            k = f.func.kind()
            sig = NativeSignature.from_schema(f.func)

            if self.target is Target.DEFINITION:
                if self.dispatch_key == 'Meta':
                    class_name = f"structured_{meta.name(g)}_meta_{k.name}"
                    parent_class = f"at::meta::{meta.name(g)}"
                else:
                    class_name = f"structured_{g.out.dispatch[self.dispatch_key]}_{k.name}"
                    parent_class = f"at::native::structured_{g.out.dispatch[self.dispatch_key]}"

                if k is SchemaKind.functional:
                    assert len(f.func.returns) == 1, "multi-return not supported yet"
                    out_expr = "op.outputs_[0]"
                    ret_expr = "std::move(op.outputs_[0])"  # small optimization
                    op_init = f"{class_name} op;"
                elif k is SchemaKind.inplace:
                    out_expr = "self"
                    ret_expr = "self"
                    op_init = f"{class_name} op(self);"
                elif k is SchemaKind.out:
                    assert len(f.func.arguments.out) == 1, "multi-out structured not supported yet"
                    out_expr = f.func.arguments.out[0].name
                    ret_expr = out_expr
                    op_init = f"{class_name} op({out_expr});"

                if self.dispatch_key == 'Meta':
                    impl_call = ""
                else:
                    impl_call = f"op.impl({out_expr}, {functional_exprs});"

                # For an overview of what this template code looks like, see
                # https://github.com/pytorch/rfcs/pull/9
                return f"""\
{self.gen_structured_class(
    f, k,
    class_name=class_name,
    parent_class=parent_class,
    generate_super=g.out.structured_inherits is not None
)}

{sig.defn()} {{
    {op_init}
    op.meta({functional_exprs});
    {impl_call}
    return {ret_expr};
}}
"""

            elif self.target is Target.REGISTRATION:
                dispatcher_sig = DispatcherSignature.from_schema(f.func)

                if local.use_c10_dispatcher() is UseC10Dispatcher.full:
                    payload = f"TORCH_FN({sig.name()})"
                elif local.use_c10_dispatcher() is UseC10Dispatcher.hacky_wrapper_for_legacy_signatures:
                    payload = f"""
c10::impl::hacky_wrapper_for_legacy_signatures<
    {dispatcher_sig.type()},
    {len(f.func.arguments.out)}
>(TORCH_FN({sig.name()}))
"""
                else:
                    assert local.use_c10_dispatcher() is UseC10Dispatcher.with_codegenerated_unboxing_wrapper
                    payload = f"torch::CppFunction::makeUnboxedOnly(&{sig.name()})"
                return f'm.impl("{f.func.name}", {payload});'
            else:
                assert_never(self.target)

        return list(mapMaybe(gen_one, g.functions()))

    def gen_unstructured(self, f: NativeFunction) -> Optional[str]:
        # for mypy type refinement; would be fixed by TODO on target
        assert self.target is not Target.DECLARATION

        if self.dispatch_key not in f.dispatch:
            return None

        op_name = f"aten::{f.func.name}"
        if self.target is Target.REGISTRATION and not self.selector.is_operator_selected(op_name):
            return None

        name = native.name(f.func)
        returns_type = native.returns_type(f.func.returns)
        args = native.arguments(f.func)
        args_str = ', '.join(map(str, args))

        if self.target is Target.DEFINITION:
            impl_name = f"at::native::{f.dispatch[self.dispatch_key]}"

            args_exprs_str = ', '.join(a.name for a in args)

            return_kw = "    return "

            cuda_guard = ""
            if is_generic_dispatch_key(self.dispatch_key) or is_cuda_dispatch_key(self.dispatch_key):
                self_args = (a for a in f.func.arguments.positional if a.name == "self")

                # There is precedence for which argument we use to do
                # device guard.  This describes the precedence order.
                candidate_args = itertools.chain(self_args, f.func.arguments.out, f.func.arguments.positional)

                # Only tensor like arguments are eligible
                device_of = next((f'{a.name}' for a in candidate_args if a.type.is_tensor_like()), None)

                has_tensor_options = any(isinstance(a.argument, TensorOptionsArguments) for a in args)

                if local.use_c10_dispatcher() == UseC10Dispatcher.full:
                    cuda_guard_from_tensor_options = """\
    const DeviceGuard device_guard(device_or_default(device));
"""
                else:
                    assert local.use_c10_dispatcher() in [UseC10Dispatcher.with_codegenerated_unboxing_wrapper,
                                                          UseC10Dispatcher.hacky_wrapper_for_legacy_signatures]
                    cuda_guard_from_tensor_options = """\
    const DeviceGuard device_guard(options.device());
"""

                # TODO: There is probably a simpler version of this that
                # works just as well.
                if f.device_guard and is_generic_dispatch_key(self.dispatch_key) and has_tensor_options:
                    cuda_guard = cuda_guard_from_tensor_options
                elif f.device_guard and is_cuda_dispatch_key(self.dispatch_key) and has_tensor_options:
                    cuda_guard = f"""\
    globalContext().lazyInitCUDA();
    {cuda_guard_from_tensor_options}
"""
                elif f.device_guard and device_of is not None:
                    cuda_guard = f"""\
    const OptionalDeviceGuard device_guard(device_of({device_of}));
"""
                else:
                    cuda_guard = """\
    // DeviceGuard omitted
"""

            return f"""\
{returns_type} {name}({args_str}) {{
{cuda_guard}{return_kw}{impl_name}({args_exprs_str});
}}
"""

        elif self.target is Target.REGISTRATION:
            if f.manual_kernel_registration:
                return None
            else:
                dispatcher_sig = DispatcherSignature.from_schema(f.func)

                # Figure out which signature the function is
                if local.use_c10_dispatcher() is UseC10Dispatcher.full:
                    payload = f"TORCH_FN({name})"
                elif local.use_c10_dispatcher() is UseC10Dispatcher.hacky_wrapper_for_legacy_signatures:
                    payload = f"""
c10::impl::hacky_wrapper_for_legacy_signatures<
    {dispatcher_sig.type()},
    {len(f.func.arguments.out)}
>(TORCH_FN({name}))
"""
                else:
                    assert local.use_c10_dispatcher() is UseC10Dispatcher.with_codegenerated_unboxing_wrapper
                    payload = f"torch::CppFunction::makeUnboxedOnly(&{name})"

                return f'm.impl("{f.func.name}",\n{payload});\n'
        else:
            assert_never(self.target)

# Generates Function.cpp and Function.h.  These files provide the
# functional public C++ API, and the scaffolding to call into
# the dispatcher from these functions.  See also compute_tensor_method.
@dataclass(frozen=True)
class ComputeFunction:
    target: Target

    @method_with_native_function
    def __call__(self, f: NativeFunction) -> Optional[str]:
        if f.manual_kernel_registration:
            return None
        if Variant.function not in f.variants:
            return None

        name = cpp.name(f.func)

        sig_group = CppSignatureGroup.from_schema(f.func, method=False)

        if self.target is Target.DECLARATION:
            result = f"CAFFE2_API {sig_group.signature.decl()};\n"
            if sig_group.faithful_signature is not None:
                result += f"CAFFE2_API {sig_group.faithful_signature.decl()};\n"
            return result

        assert self.target is Target.DEFINITION

        def generate_defn(faithful: bool) -> str:
            dispatcher_sig = DispatcherSignature.from_schema(f.func)

            if faithful and sig_group.faithful_signature is not None:
                sig = sig_group.faithful_signature
            else:
                sig = sig_group.signature

            dispatcher_exprs = dispatcher.cpparguments_exprs(f.func, method=False, api_is_faithful=faithful)
            dispatcher_exprs_str = ', '.join(a.expr for a in dispatcher_exprs)

            return f"""
// aten::{f.func}
{sig.defn()} {{
    static auto op = c10::Dispatcher::singleton()
        .findSchemaOrThrow("aten::{f.func.name.name}", "{f.func.name.overload_name}")
        .typed<{dispatcher_sig.type()}>();
    return op.call({dispatcher_exprs_str});
}}
"""

        result = generate_defn(sig_group.faithful_signature is None)
        if sig_group.faithful_signature is not None:
            result += generate_defn(True)

        return result

# Generates TensorBody.h (sic) and TensorMethods.cpp.  These files provide the
# object-oriented (method-based) public C++ API, and the scaffolding to call into
# the dispatcher from these functions.  See also compute_function.
@dataclass(frozen=True)
class ComputeTensorMethod:
    target: Target

    @method_with_native_function
    def __call__(self, f: NativeFunction) -> Optional[str]:
        if Variant.method not in f.variants:
            return None

        assert not f.func.is_out_fn()
        assert len(f.func.arguments.positional) > 0
        assert sum(a.name == 'self' for a in f.func.arguments.positional) == 1

        name = cpp.name(f.func)

        sig_group = CppSignatureGroup.from_schema(f.func, method=True)

        if self.target is Target.DECLARATION:
            result = f"{sig_group.signature.decl()} const;\n"
            if sig_group.faithful_signature is not None:
                result += f"{sig_group.faithful_signature.decl()} const;\n"
            return result

        assert self.target is Target.DEFINITION

        def generate_defn(faithful: bool) -> str:
            dispatcher_sig = DispatcherSignature.from_schema(f.func)

            if faithful:
                sig = sig_group.faithful_signature
                assert sig is not None
            else:
                sig = sig_group.signature

            dispatcher_exprs = dispatcher.cpparguments_exprs(f.func, method=True, api_is_faithful=faithful)
            dispatcher_exprs_str = ', '.join(a.expr for a in dispatcher_exprs)

            return f"""
// aten::{f.func}
{sig.defn(prefix="Tensor::")} const {{
    static auto op = c10::Dispatcher::singleton()
        .findSchemaOrThrow("aten::{f.func.name.name}", "{f.func.name.overload_name}")
        .typed<{dispatcher_sig.type()}>();
    return op.call({dispatcher_exprs_str});
}}
"""

        result = generate_defn(faithful=False)
        if sig_group.faithful_signature is not None:
            result += generate_defn(faithful=True)

        return result

# Generates ATenOpList.cpp, a runtime accessible list of all aten
# operators.
# TODO: This was historically used to help some JIT interop code
# figure out whether or not to treat aten namespace'd operators
# one way or another, we should reevaluate if this is actually needed.
@with_native_function
def compute_aten_op(f: NativeFunction) -> str:
    return f'{{"aten::{f.func.name.name}", "{f.func.name.overload_name}"}},'

# Generates NativeFunctions.h, a list of forward declarations of all
# actual kernel definitions we keep in aten/src/ATen/native/
@with_native_function
<<<<<<< HEAD
def compute_native_function_declaration(f: NativeFunction) -> List[str]:
    ns = list(f.dispatch.values())

    rs = []
    # Sometimes a function name shows up multiple times; only generate
    # it once!
    seen = set()
    for n in ns:
        if n in seen:
            continue
        if "legacy::" in n:
            continue
        seen.add(n)
        returns_type = native.returns_type(f.func.returns)
        args = native.arguments(f.func)

        if f.func.is_out_fn():
            # out overloads don't get default arguments because
            # defaulted arguments would be before the out argument
            # in the argument list and that doesn't work.
            # TODO We should consider if we just want to remove
            # default arguments from all at::native functions
            # but that would be a larger change because we need
            # to change a lot of call sites
            args_str = ', '.join(str(a) for a in args)
        else:
            args_str = ', '.join(a.str_with_default() for a in args)

        rs.append(f"CAFFE2_API {returns_type} {n}({args_str});")
=======
def compute_native_function_declaration(g: Union[StructuredNativeFunctions, NativeFunction]) -> List[str]:
    if isinstance(g, StructuredNativeFunctions):
        # only out has dispatch
        meta_name = meta.name(g)
        rs = []
        seen = set()
        out_args = native.arguments(g.out.func)
        for k, n in g.out.dispatch.items():
            if n in seen:
                continue
            if not is_structured_dispatch_key(k):
                continue
            seen.add(n)
            rs.append(f"""\
struct CAFFE2_API structured_{n} : public at::meta::{meta_name} {{
    void impl({', '.join(a.str_with_default() for a in out_args)});
}};
""")

        seen = set()
        for f in g.functions():
            returns_type = native.returns_type(f.func.returns)
            args = native.arguments(f.func)
            for k, n in f.dispatch.items():
                if n in seen:
                    continue
                if is_structured_dispatch_key(k):
                    continue
                seen.add(n)
                rs.append(f"CAFFE2_API {returns_type} {n}({', '.join(a.str_with_default() for a in args)});")

        return rs
>>>>>>> f15b5e54

    else:
        f = g
        ns = list(f.dispatch.values())

        rs = []
        # Sometimes a function name shows up multiple times; only generate
        # it once!
        seen = set()
        for n in ns:
            if n in seen:
                continue
            if "legacy::" in n:
                continue
            seen.add(n)
            returns_type = native.returns_type(f.func.returns)
            args = native.arguments(f.func)
            rs.append(f"CAFFE2_API {returns_type} {n}({', '.join(a.str_with_default() for a in args)});")

        return rs

def compute_meta_function_declaration(g: StructuredNativeFunctions) -> str:
    with native_function_manager(g.out):
        sig = g.signature()
        name = meta.name(g)
        args = meta.arguments(sig)
        args_str = ', '.join(map(str, args))
        parent_class = g.out.structured_inherits
        if parent_class is None:
            parent_class = "at::impl::MetaBase"
        return f"""\
struct CAFFE2_API {name} : public {parent_class} {{
    void meta({args_str});
}};
"""

# Generates RegisterBackendSelect.cpp, a series of kernels which provide
# specialized computation of dispatch key for operator signatures which cannot
# be easily done automatically using templating.
@dataclass(frozen=True)
class ComputeBackendSelect:
    target: Target

    @method_with_native_function
    def __call__(self, f: NativeFunction) -> Optional[str]:
        if str(f.func.name.name).endswith('_like') or str(f.func.name.name).startswith('new_'):
            return None

        name = native.name(f.func)
        native_sig = NativeSignature.from_schema(f.func)

        if not any(isinstance(a.argument, TensorOptionsArguments) for a in native_sig.arguments()):
            return None

        native_tensor_args = [
            a for a in native_sig.arguments()
            if isinstance(a.argument, Argument) and a.argument.type.is_tensor_like()
        ]

        dispatcher_sig = DispatcherSignature.from_schema(f.func)

        sig: Union[NativeSignature, DispatcherSignature]
        if local.use_c10_dispatcher().dispatcher_uses_new_style():
            sig = dispatcher_sig
            dispatcher_exprs = dispatcher_sig.exprs()
            dispatch_key = "c10::computeDispatchKey(dtype, layout, device)"
        else:
            sig = native_sig
            dispatcher_exprs = native_sig.dispatcher_exprs()
            dispatch_key = "options.computeDispatchKey()"

        if self.target is Target.DEFINITION:
            # I don't think there's actually a good reason to generate
            # these two cases differently
            # The first case could probably be improved though- it calls dispatchTypeId(),
            # which looks at TLS dispatch keys- there should not be any by the time we reach backend select.
            if native_tensor_args:
                tensor_args = ', '.join(a.name for a in native_tensor_args)
                compute_dk = f"""\
DispatchKeySet _dk_set = c10::DispatchKeySet({dispatch_key}) | c10::detail::multi_dispatch_key_set({tensor_args});
  DispatchKeySet _dk_mask = c10::DispatchKeySet(DispatchKeySet::FULL_AFTER, DispatchKey::BackendSelect);
  DispatchKey _dk = c10::impl::dispatchTypeId(_dk_set, _dk_mask);"""
            else:
                compute_dk = f"DispatchKey _dk = {dispatch_key};"
            return f"""\
// aten::{f.func}
{sig.defn(name)} {{
  static auto op = c10::Dispatcher::singleton()
    .findSchemaOrThrow("aten::{f.func.name.name}", "{f.func.name.overload_name}")
    .typed<{dispatcher_sig.type()}>();
  {compute_dk}
  return op.callWithDispatchKey(_dk, {', '.join(a.expr for a in dispatcher_exprs)});
}}
"""
        elif self.target is Target.REGISTRATION:
            if local.use_c10_dispatcher().dispatcher_uses_new_style():
                return f"""m.impl("aten::{f.func.name}", TORCH_FN({name}));"""
            else:
                assert local.use_c10_dispatcher() is UseC10Dispatcher.with_codegenerated_unboxing_wrapper
                return f"""m.impl_UNBOXED("aten::{f.func.name}", {name});"""
        elif self.target is Target.DECLARATION:
            raise AssertionError()
        else:
            assert_never(self.target)

# ~~~~~~~~~~~~~~~~~~~~~~~~~~~~~~~~~~~~~~~~~~~~~~~~~~~~~~~~~~~~~~~~~~~ #
#
#                       YAML CODE GENERATION
#
# ~~~~~~~~~~~~~~~~~~~~~~~~~~~~~~~~~~~~~~~~~~~~~~~~~~~~~~~~~~~~~~~~~~~ #

def dict_representer(dumper: Any, data: Any) -> Any:
    return dumper.represent_dict(data.items())

def format_yaml(data: object) -> str:
    noalias_dumper = yaml.dumper.SafeDumper
    noalias_dumper.ignore_aliases = lambda self, data: True  # type: ignore
    # Support serializing OrderedDict
    noalias_dumper.add_representer(OrderedDict, dict_representer)  # type: ignore
    # Some yaml parsers (e.g. Haskell's) don't understand line breaks.
    # width=float('Inf') turns off optional line breaks and improves
    # the portability of the outputted yaml.
    return yaml.dump(data, default_flow_style=False, Dumper=noalias_dumper, width=float('Inf'))  # type: ignore

# For some reason, some defaults we write to YAML are written as native
# YAML objects, rather than doing them uniformly as strings.  This
# function detects those cases and converts them into native Python
# objects.
def pythonify_default(s: str) -> object:
    if s == 'true':
        return True
    elif s == 'false':
        return False

    try:
        return int(s)
    except ValueError:
        try:
            return float(s)
        except ValueError:
            return s

# What is a dynamic type?  Over time, the semantic meaning of
# dynamic type has degraded to meaninglessness (in the old days,
# it captured dtype-ness of types, but that has gone away with
# the removal of TH).  These days, it's mostly the same thing as
# the C++ API argument type, except that Tensor and Tensor?
# arguments simply present as Tensor.
#
# TODO: Get rid of dynamic_type, after getting tools/autograd
# to use the new codegen framework
def dynamic_type(t: Type) -> str:
    if isinstance(t, OptionalType):
        return dynamic_type(t.elem)
    # Note we don't use t.is_tensor_like() here because it would
    # also include Tensor[]
    if str(t) == 'Tensor':
        return 'Tensor'
    return cpp.argumenttype_type(t, mutable=False)

def compute_method_of_yaml(variants: Set[Variant]) -> List[str]:
    # This is written out explicitly to ensure that Tensor and
    # namespace are put into the list in the right order
    method_of = ['Type']
    if Variant.method in variants:
        method_of.append('Tensor')
    if Variant.function in variants:
        method_of.append('namespace')
    return method_of

def compute_returns_yaml(f: NativeFunction) -> Tuple[List[Dict[str, str]], Dict[str, str]]:
    # Note [name and field_name]
    # ~~~~~~~~~~~~~~~~~~~~~~~~~~
    # To understand name_to_field_name, we must first talk about this
    # schema:
    #
    #   lstsq.X(Tensor self, Tensor A, *, Tensor(a!) X, Tensor(b!) qr) -> (Tensor(a!) solution, Tensor(b!) QR)
    #
    # There is something very odd about this schema: it is an out
    # variant of the function (that is to say, it will convert into
    # at::lstsq_out() in the C++ API), but the names of the output
    # return arguments don't match the keyword argument names of
    # the inputs.  It TURNS OUT that in this situation, the historical
    # Declarations.yaml we want to output is this (abbreviated to
    # only show relevant fields):
    #
    #   arguments:
    #     ...
    #   - field_name: solution
    #     name: X
    #   - field_name: QR
    #     name: qr
    #     ...
    #
    #   returns:
    #   - field_name: solution
    #     name: X
    #   - field_name: QR
    #     name: qr
    #
    # The name of the return fields is stored in 'field_name', and the
    # name of the arguments is stored in 'name'.  So when we process
    # arguments, we need a way to get at the corresponding return.  At
    # the moment, this is most conveniently done by constructing a
    # mapping from name (the argument concept) to field_name (the
    # return concept) while processing return arguments, since we don't
    # directly maintain this correspondence in the modeling of function
    # schema itself.
    #
    # See also https://github.com/pytorch/pytorch/issues/43114
    name_to_field_name: Dict[str, str] = {}

    # Compute the returns field of the YAML entry
    names = cpp.return_names(f)
    returns = []
    for i, (r, name) in enumerate(zip(f.func.returns, names)):
        ret = {
            'dynamic_type': dynamic_type(r.type),
            'name': name,
            'type': cpp.return_type(r),
        }

        if r.name:
            # See Note [name and field_name]
            ret['field_name'] = r.name
            if f.func.is_out_fn():
                name_to_field_name[f.func.arguments.out[i].name] = r.name

        returns.append(ret)

    return returns, name_to_field_name

# arguments in yaml roughly corresponds to the public C++ API
def compute_cpp_argument_yaml(cpp_a: CppArgument, *, schema_order: bool, kwarg_only_set: Set[str],
                              out_arg_set: Set[str], name_to_field_name: Dict[str, str]) -> object:
    if isinstance(cpp_a.argument, TensorOptionsArguments):
        arg: Dict[str, object] = {
            'annotation': None,
            'dynamic_type': 'TensorOptions',
            'is_nullable': False,
            'name': cpp_a.name,
            'type': cpp_a.type,
            'kwarg_only': True,
        }
        if cpp_a.default is not None:
            arg['default'] = cpp_a.default
        return arg
    elif isinstance(cpp_a.argument, SelfArgument):
        raise AssertionError()
    elif isinstance(cpp_a.argument, Argument):
        return compute_argument_yaml(
            cpp_a.argument, schema_order=schema_order,
            kwarg_only_set=kwarg_only_set, out_arg_set=out_arg_set, name_to_field_name=name_to_field_name)

def compute_argument_yaml(a: Argument, *, schema_order: bool, kwarg_only_set: Set[str],
                          out_arg_set: Set[str], name_to_field_name: Dict[str, str]) -> object:
    arg: Dict[str, object] = {
        'annotation': str(a.annotation) if a.annotation else None,
        'dynamic_type': dynamic_type(a.type),
        'is_nullable': a.type.is_nullable(),
        'name': a.name,
        'type': cpp.argument_type(a),
    }
    if a.default is not None:
        arg['default'] = pythonify_default(cpp.default_expr(a.default, a.type))
    if a.name in kwarg_only_set:
        arg['kwarg_only'] = True
    if a.name in out_arg_set:
        arg['output'] = True
        arg['allocate'] = True
        # See Note [name and field_name]
        if a.name in name_to_field_name:
            arg['field_name'] = name_to_field_name[a.name]
    # Historically, booleans don't get their size recorded, because it
    # is already built into the cpp type (e.g., std::array<bool, 4>)
    l = a.type.is_list_like()
    if l is not None and l.size is not None and str(l.elem) != 'bool':
        arg['size'] = l.size
    return arg

@with_native_function
def compute_declaration_yaml(f: NativeFunction) -> object:
    returns, name_to_field_name = compute_returns_yaml(f)

    # These sets are used to conveniently test if an argument is a
    # kwarg-only or out argument
    kwarg_only_set = set(a.name for a in f.func.arguments.kwarg_only)
    out_arg_set = set(a.name for a in f.func.arguments.out)

    sig_group = CppSignatureGroup.from_schema(f.func, method=False)
    cpp_args = sig_group.signature.arguments()
    arguments = [
        compute_cpp_argument_yaml(
            cpp_a, schema_order=False,
            kwarg_only_set=kwarg_only_set, out_arg_set=out_arg_set, name_to_field_name=name_to_field_name)
        for cpp_a in cpp_args
    ]

    schema_order_jit_arguments = list(f.func.schema_order_arguments())

    schema_order_arguments = [
        compute_argument_yaml(
            a, schema_order=True,
            kwarg_only_set=kwarg_only_set, out_arg_set=out_arg_set, name_to_field_name=name_to_field_name)
        for a in schema_order_jit_arguments
    ]

    cpp_schema_order_types = [
        cpp.argument(a).type for a in schema_order_jit_arguments
    ]

    cpp_returns = cpp.returns_type(f.func.returns)
    schema_order_cpp_signature = f"{cpp_returns} ({', '.join(cpp_schema_order_types)})"

    is_factory_method = any(isinstance(a.argument, TensorOptionsArguments) for a in cpp_args) \
        and Variant.method not in f.variants

    return OrderedDict([
        ('name', cpp.name(f.func)),
        ('operator_name', str(f.func.name.name)),
        ('overload_name', str(f.func.name.overload_name)),
        ('use_c10_dispatcher', f.use_c10_dispatcher.name),
        ('manual_kernel_registration', f.manual_kernel_registration),
        ('category_override', f.category_override if f.category_override is not None else ''),
        ('matches_jit_signature', True),
        ('schema_string', f'aten::{f.func}'),
        ('arguments', arguments),
        ('schema_order_cpp_signature', schema_order_cpp_signature),
        ('schema_order_arguments', schema_order_arguments),
        ('method_of', compute_method_of_yaml(f.variants)),
        ('mode', 'native'),
        ('python_module', '' if f.python_module is None else f.python_module),
        ('returns', returns),
        ('inplace', f.func.name.name.inplace),
        ('is_factory_method', is_factory_method),
        ('abstract', f.is_abstract),
        ('device_guard', f.device_guard),
        ('with_gil', False),
        ('deprecated', False),
        ('has_math_kernel', 'Math' in f.dispatch),
    ])

@with_native_function
def compute_registration_declarations(f: NativeFunction) -> str:
    name = dispatcher.name(f.func)
    returns_type = dispatcher.returns_type(f.func.returns)
    args = dispatcher.arguments(f.func)
    args_str = ', '.join(map(str, args))
    comment_data : Dict[str, str] = {
        'schema': f'aten::{f.func}',
        # TODO: What exactly is the semantics of the 'dispatch' field?
        'dispatch': str(f.dispatch.keys() != {'Math'}),
        'default': str(any(is_generic_dispatch_key(k) for k in f.dispatch))
    }
    return f"""{returns_type} {name}({args_str}); // {json.dumps(comment_data)}
"""

# ~~~~~~~~~~~~~~~~~~~~~~~~~~~~~~~~~~~~~~~~~~~~~~~~~~~~~~~~~~~~~~~~~~~ #
#
#                           RUN IT ALL
#
# ~~~~~~~~~~~~~~~~~~~~~~~~~~~~~~~~~~~~~~~~~~~~~~~~~~~~~~~~~~~~~~~~~~~ #

@functools.lru_cache(maxsize=None)
def _read_template(template_fn: str) -> CodeTemplate:
    return CodeTemplate.from_file(template_fn)

# A small abstraction for writing out generated files and keeping track
# of what files have been written (so you can write out a list of output
# files)
class FileManager:
    install_dir: str
    template_dir: str
    dry_run: bool
    filenames: Set[str]

    def __init__(self, install_dir: str, template_dir: str, dry_run: bool) -> None:
        self.install_dir = install_dir
        self.template_dir = template_dir
        self.filenames = set()
        self.dry_run = dry_run

    def _write_if_changed(self, filename: str, contents: str) -> None:
        old_contents: Optional[str]
        try:
            with open(filename, 'r') as f:
                old_contents = f.read()
        except IOError:
            old_contents = None
        if contents != old_contents:
            with open(filename, 'w') as f:
                f.write(contents)

    def write_with_template(self, filename: str, template_fn: str,
                            env_callable: Callable[[], Union[str, Dict[str, object]]]) -> None:
        filename = '{}/{}'.format(self.install_dir, filename)
        assert filename not in self.filenames, "duplicate file write {filename}"
        self.filenames.add(filename)
        if not self.dry_run:
            env = env_callable()
            if isinstance(env, dict):
                # TODO: Update the comment reference to the correct location
                if 'generated_comment' not in env:
                    comment = "@" + "generated by aten/src/ATen/gen.py"
                    comment += " from {}".format(os.path.basename(template_fn))
                    env['generated_comment'] = comment
                template = _read_template(os.path.join(self.template_dir, template_fn))
                self._write_if_changed(filename, template.substitute(env))
            elif isinstance(env, str):
                self._write_if_changed(filename, env)
            else:
                assert_never(env)


    def write(self, filename: str, env_callable: Callable[[], Union[str, Union[str, Dict[str, object]]]]) -> None:
        self.write_with_template(filename, filename, env_callable)

    def write_outputs(self, filename: str) -> None:
        """Write a file containing the list of all outputs which are
        generated by this script."""
        self._write_if_changed(
            filename,
            ''.join(name + ";" for name in sorted(self.filenames)))

def get_custom_build_selector(
        provided_op_registration_allowlist: Optional[List[str]],
        op_selection_yaml_path: Optional[str]) -> SelectiveBuilder:
    assert not (
        provided_op_registration_allowlist is not None and
        op_selection_yaml_path is not None), (
            "Both provided_op_registration_allowlist and " +
            "op_selection_yaml_path can NOT be provided at the " +
            "same time.")

    op_registration_allowlist: Optional[Set[str]] = None
    if provided_op_registration_allowlist is not None:
        op_registration_allowlist = set(provided_op_registration_allowlist)

    if op_registration_allowlist is not None:
        selector = SelectiveBuilder.from_legacy_op_registration_allow_list(
            op_registration_allowlist,
            True,
            False,
        )
    elif op_selection_yaml_path is not None:
        selector = SelectiveBuilder.from_yaml_path(op_selection_yaml_path)
    else:
        selector = SelectiveBuilder.get_nop_selector()

    return selector

def main() -> None:
    parser = argparse.ArgumentParser(description='Generate ATen source files')
    parser.add_argument(
        '-s',
        '--source-path',
        help='path to source directory for ATen',
        default='aten/src/ATen')
    parser.add_argument(
        '-o',
        '--output-dependencies',
        help='output a list of dependencies into the given file and exit')
    parser.add_argument(
        '-d', '--install_dir', help='output directory',
        default='build/aten/src/ATen')
    parser.add_argument(
        '--rocm',
        action='store_true',
        help='reinterpret CUDA as ROCm/HIP and adjust filepaths accordingly')
    # TODO: --op_registration_whitelist will be removed when all call-sites
    # for gen.py are moved over to using the operator YAML file for mobile
    # custom build.
    parser.add_argument(
        '--op_registration_whitelist',
        nargs='*',
        help='filter op registrations by the whitelist (if set); '
             'each item is `namespace`::`operator name` without overload name; '
             'e.g.: aten::empty aten::conv2d ...')
    parser.add_argument(
        '--op_selection_yaml_path',
        help='Provide a path to the operator selection (for custom build) YAML '
             'that contains the information about the set of selected operators '
             'and their categories (training, ...). Each operator is either a '
             'full operator name with overload or just a bare operator name. '
             'The operator names also contain the namespace prefix (e.g. aten::)')
    parser.add_argument(
        '--backend_whitelist',
        nargs='*',
        help='filter dispatch backend by the whitelist (if set), '
             'e.g.: CPU CUDA QuantizedCPU ...')
    parser.add_argument(
        '--force_schema_registration',
        action='store_true',
        help='force it to generate schema-only registrations for all ops, including'
             'those that are not listed on --op_registration_whitelist')
    options = parser.parse_args()

    selector = get_custom_build_selector(
        options.op_registration_whitelist,
        options.op_selection_yaml_path,
    )

    native_functions = parse_native_yaml(os.path.join(options.source_path, 'native/native_functions.yaml'))

    pre_grouped_native_functions: Dict[FunctionSchema, Dict[SchemaKind, NativeFunction]]
    pre_grouped_native_functions = defaultdict(dict)
    for f in native_functions:
        d = pre_grouped_native_functions[f.func.signature()]
        assert f.func.kind() not in d
        d[f.func.kind()] = f

    def flatten_pre_group(d: Dict[SchemaKind, NativeFunction]) -> Sequence[Union[NativeFunction, StructuredNativeFunctions]]:
        r = StructuredNativeFunctions.from_dict(d)
        if r is None:
            return list(d.values())
        else:
            return [r]

    # TODO: how come ValuesView isn't a Sequence lol
    grouped_native_functions = list(concatMap(flatten_pre_group, list(pre_grouped_native_functions.values())))
    structured_native_functions = [g for g in grouped_native_functions if isinstance(g, StructuredNativeFunctions)]

    template_dir = os.path.join(options.source_path, "templates")

    # NB: It is mandatory to NOT use os.path.join here, as the install directory
    # will eventually be ingested by cmake, which does not respect Windows style
    # path slashes.  If you switch this to use os.path.join, you'll get an error
    # like:
    #
    #   Syntax error in cmake code when parsing string
    #
    #     C:/Jenkins/workspace/pytorch-builds/pytorch-win-ws2016-cuda9-cudnn7-py3-build/build/aten/src/ATen\core/TensorMethods.h
    #
    #   Invalid character escape '\c'.
    core_install_dir = f'{options.install_dir}/core'
    pathlib.Path(core_install_dir).mkdir(parents=True, exist_ok=True)

    def make_file_manager(install_dir: str) -> FileManager:
        return FileManager(install_dir=install_dir, template_dir=template_dir, dry_run=options.output_dependencies)

    core_fm = make_file_manager(core_install_dir)
    cpu_fm = make_file_manager(options.install_dir)
    cuda_fm = make_file_manager(options.install_dir)

    extra_cuda_headers = '''\
#include <c10/cuda/CUDAGuard.h>
#include <ATen/cuda/ATenCUDAGeneral.h>
#include <ATen/cuda/CUDADevice.h>
#include <ATen/cuda/CUDAContext.h>'''
    if options.rocm:
        extra_cuda_headers = '''\
#include <ATen/hip/impl/HIPGuardImplMasqueradingAsCUDA.h>
#include <ATen/hip/ATenHIPGeneral.h>
#include <ATen/hip/HIPDevice.h>
#include <ATen/hip/HIPContext.h>'''

    # NB: substrings in these dispatch keys matter, we do tests to see if
    # a key contains, e.g., CUDA to classify it as a CUDA backend
    dispatch_keys = [
        "CPU",
        "SparseCPU",
        "MkldnnCPU",
        "CUDA",
        "SparseCUDA",
        "QuantizedCPU",
        "QuantizedCUDA",
        "Math",
        "DefaultBackend",
        # Meta is a magic key: it is automatically generated for structured
        # kernels
        "Meta",
    ]
    if options.backend_whitelist:
        dispatch_keys = [k for k in dispatch_keys if is_generic_dispatch_key(k) or k in options.backend_whitelist]

    for dispatch_key in dispatch_keys:
        cpp_template = 'RegisterDispatchKey.cpp'

        fm = cuda_fm if is_cuda_dispatch_key(dispatch_key) else cpu_fm

        fm.write_with_template(f'Register{dispatch_key}.cpp', cpp_template, lambda: {
            'extra_cuda_headers': extra_cuda_headers if is_cuda_dispatch_key(dispatch_key) else '',
            'legacy_th_headers':
                '#include <ATen/LegacyTHFunctionsCPU.h>' if dispatch_key == "CPU" else
                '#include <ATen/LegacyTHFunctionsCUDA.h>' if dispatch_key == "CUDA" else
                '',
            'DispatchKey': dispatch_key,
            'dispatch_definitions': list(concatMap(
                RegisterDispatchKey(dispatch_key, Target.DEFINITION, selector, rocm=options.rocm),
                grouped_native_functions
            )),
            'dispatch_registrations': list(concatMap(
                RegisterDispatchKey(dispatch_key, Target.REGISTRATION, selector, rocm=options.rocm),
                grouped_native_functions
            )),
        })
        del fm

    # BackendSelect is generated specially
    cpu_fm.write('RegisterBackendSelect.cpp', lambda: {
        'backend_select_method_definitions':
            list(mapMaybe(ComputeBackendSelect(Target.DEFINITION), native_functions)),
        'backend_select_function_registrations':
            list(mapMaybe(ComputeBackendSelect(Target.REGISTRATION), native_functions)),
    })

    cpu_fm.write('MetaFunctions.h', lambda: {
        'declarations': list(map(compute_meta_function_declaration, structured_native_functions)),
    })

    schema_selector = selector
    if options.force_schema_registration:
        schema_selector = SelectiveBuilder.get_nop_selector()
    cpu_fm.write('RegisterSchema.cpp', lambda: {
        'schema_registrations': list(mapMaybe(RegisterSchema(schema_selector), native_functions)),
    })

    cpu_fm.write('Functions.h', lambda: {
        'function_declarations': list(mapMaybe(ComputeFunction(Target.DECLARATION), native_functions)),
    })
    cpu_fm.write('Functions.cpp', lambda: {
        'function_definitions': list(mapMaybe(ComputeFunction(Target.DEFINITION), native_functions)),
    })
    core_fm.write('TensorBody.h', lambda: {
        'tensor_method_declarations': list(mapMaybe(ComputeTensorMethod(Target.DECLARATION), native_functions)),
    })
    core_fm.write('TensorMethods.cpp', lambda: {
        'tensor_method_definitions': list(mapMaybe(ComputeTensorMethod(Target.DEFINITION), native_functions)),
    })
    core_fm.write('ATenOpList.cpp', lambda: {
        'aten_ops': list(mapMaybe(compute_aten_op, native_functions)),
    })
    cpu_fm.write('NativeFunctions.h', lambda: {
        'native_function_declarations': list(concatMap(compute_native_function_declaration, grouped_native_functions)),
    })

    cpu_fm.write('Declarations.yaml', lambda: format_yaml([compute_declaration_yaml(f) for f in native_functions]))
    cpu_fm.write('RegistrationDeclarations.h', lambda: {
        'registration_declarations': [compute_registration_declarations(f) for f in native_functions],
    })

    if options.output_dependencies:
        cpu_fm.write_outputs(options.output_dependencies)
        core_fm.write_outputs(f"{options.output_dependencies}-core")
        cuda_fm.write_outputs(f"{options.output_dependencies}-cuda")

if __name__ == '__main__':
    main()<|MERGE_RESOLUTION|>--- conflicted
+++ resolved
@@ -687,37 +687,6 @@
 # Generates NativeFunctions.h, a list of forward declarations of all
 # actual kernel definitions we keep in aten/src/ATen/native/
 @with_native_function
-<<<<<<< HEAD
-def compute_native_function_declaration(f: NativeFunction) -> List[str]:
-    ns = list(f.dispatch.values())
-
-    rs = []
-    # Sometimes a function name shows up multiple times; only generate
-    # it once!
-    seen = set()
-    for n in ns:
-        if n in seen:
-            continue
-        if "legacy::" in n:
-            continue
-        seen.add(n)
-        returns_type = native.returns_type(f.func.returns)
-        args = native.arguments(f.func)
-
-        if f.func.is_out_fn():
-            # out overloads don't get default arguments because
-            # defaulted arguments would be before the out argument
-            # in the argument list and that doesn't work.
-            # TODO We should consider if we just want to remove
-            # default arguments from all at::native functions
-            # but that would be a larger change because we need
-            # to change a lot of call sites
-            args_str = ', '.join(str(a) for a in args)
-        else:
-            args_str = ', '.join(a.str_with_default() for a in args)
-
-        rs.append(f"CAFFE2_API {returns_type} {n}({args_str});")
-=======
 def compute_native_function_declaration(g: Union[StructuredNativeFunctions, NativeFunction]) -> List[str]:
     if isinstance(g, StructuredNativeFunctions):
         # only out has dispatch
@@ -747,10 +716,20 @@
                 if is_structured_dispatch_key(k):
                     continue
                 seen.add(n)
-                rs.append(f"CAFFE2_API {returns_type} {n}({', '.join(a.str_with_default() for a in args)});")
+                if f.func.is_out_fn():
+                    # out overloads don't get default arguments because
+                    # defaulted arguments would be before the out argument
+                    # in the argument list and that doesn't work.
+                    # TODO We should consider if we just want to remove
+                    # default arguments from all at::native functions
+                    # but that would be a larger change because we need
+                    # to change a lot of call sites
+                    args_str = ', '.join(str(a) for a in args)
+                else:
+                    args_str = ', '.join(a.str_with_default() for a in args)
+                rs.append(f"CAFFE2_API {returns_type} {n}({args_str});")
 
         return rs
->>>>>>> f15b5e54
 
     else:
         f = g
