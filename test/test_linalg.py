--- conflicted
+++ resolved
@@ -22,11 +22,7 @@
     (instantiate_device_type_tests, dtypes,
      onlyCPU, skipCUDAIf, skipCUDAIfNoMagma, skipCPUIfNoLapack, precisionOverride,
      skipCUDAIfNoMagmaAndNoCusolver, skipCUDAIfRocm, onlyOnCPUAndCUDA, dtypesIfCUDA,
-<<<<<<< HEAD
-     onlyCUDA, skipMeta)
-=======
-     onlyCUDA, skipCUDAIfNoCusolver)
->>>>>>> cd546d4c
+     onlyCUDA, skipMeta, skipCUDAIfNoCusolver)
 from torch.testing import floating_and_complex_types, floating_types, all_types
 from torch.testing._internal.common_cuda import SM53OrLater, tf32_on_and_off, CUDA11OrLater, CUDA9
 
