--- conflicted
+++ resolved
@@ -858,11 +858,7 @@
 # 2010, seems low risk to inherit from.
 class AssertRaisesContextIgnoreNotImplementedError(unittest.case._AssertRaisesContext):
     def __exit__(self, exc_type, exc_value, tb):
-<<<<<<< HEAD
-        if issubclass(exc_type, NotImplementedError):
-=======
         if exc_type is not None and issubclass(exc_type, NotImplementedError):
->>>>>>> fee470d8
             self.test_case.skipTest("not_implemented: {exc_value}")  # type: ignore[attr-defined]
         return super().__exit__(exc_type, exc_value, tb)
 
