from functools import reduce, wraps, partial
from itertools import product
from operator import mul, itemgetter
import collections
import operator

import torch
import numpy as np
from torch._six import inf
from torch.autograd import Variable
import collections.abc

from typing import List, Tuple, Dict, Any

from torch.testing import \
    (make_non_contiguous, _dispatch_dtypes, floating_types, floating_types_and,
     floating_and_complex_types, floating_and_complex_types_and,
     all_types_and_complex_and, all_types_and, all_types_and_complex)
from torch.testing._internal.common_device_type import \
    (skipIf, skipCUDAIfNoMagma, skipCPUIfNoLapack, skipCPUIfNoMkl,
     skipCUDAIfRocm, expectedAlertNondeterministic, precisionOverride,)
from torch.testing._internal.common_cuda import CUDA11OrLater
from torch.testing._internal.common_utils import \
    (prod_single_zero, random_square_matrix_of_rank,
     random_symmetric_matrix, random_symmetric_psd_matrix,
     random_symmetric_pd_matrix, make_nonzero_det,
     random_fullrank_matrix_distinct_singular_value, set_rng_seed,
     TEST_WITH_ROCM, IS_WINDOWS, IS_MACOS, make_tensor, TEST_SCIPY,
     torch_to_numpy_dtype_dict, slowTest, TEST_WITH_ASAN, _wrap_warn_once)

from distutils.version import LooseVersion

if TEST_SCIPY:
    import scipy.special


class DecorateInfo(object):
    """Describes which test, or type of tests, should be wrapped in the given
       decorators when testing an operator. Any test that matches all provided
       arguments will be decorated. The decorators will only be applied if the
       active_if argument is True."""

    __slots__ = ['decorators', 'cls_name', 'test_name', 'device_type', 'dtypes', 'active_if']

    def __init__(self, decorators, cls_name=None, test_name=None, *,
                 device_type=None, dtypes=None, active_if=True):
        self.decorators = list(decorators) if isinstance(decorators, collections.abc.Sequence) else [decorators]
        self.cls_name = cls_name
        self.test_name = test_name
        self.device_type = device_type
        self.dtypes = dtypes
        self.active_if = active_if

    def is_active(self, cls_name, test_name, device_type, dtype):
        return (
            self.active_if and
            (self.cls_name is None or self.cls_name == cls_name) and
            (self.test_name is None or self.test_name == test_name) and
            (self.device_type is None or self.device_type == device_type) and
            (self.dtypes is None or dtype in self.dtypes)
        )


class SkipInfo(DecorateInfo):
    """Describes which test, or type of tests, should be skipped when testing
       an operator. Any test that matches all provided arguments will be skipped.
       The skip will only be checked if the active_if argument is True."""

    def __init__(self, cls_name=None, test_name=None, *,
                 device_type=None, dtypes=None, active_if=True):
        super().__init__(decorators=skipIf(True, "Skipped!"), cls_name=cls_name,
                         test_name=test_name, device_type=device_type, dtypes=dtypes,
                         active_if=active_if)

class SampleInput(object):
    """Represents sample inputs to a function."""

    # output_process_fn_grad is a function that modifies the output of op compatible with input
    __slots__ = ['input', 'args', 'kwargs', 'output_process_fn_grad']

    def __init__(self, input, *, args=tuple(), kwargs=None, output_process_fn_grad=None):
        # test_ops.py expects input to be a tuple
        self.input = input if isinstance(input, tuple) else (input,)
        self.args = args
        self.kwargs = kwargs if kwargs is not None else {}
        self.output_process_fn_grad = output_process_fn_grad

    # Unpacks TensorList inputs (tuple or list of tensors) into a single
    # tuple of tensors. This is useful for functions like gradcheck that do
    # not work well for TensorList inputs.
    def unpack_inputs(self):
        result = []  # type: ignore
        for arg in self.input:
            if isinstance(arg, (tuple, list)):
                result.extend(arg)
            else:
                result.append(arg)
        result.extend(self.args)
        return result

    # Reverse of #unpack_inputs
    # pack_inputs(unpack_inputs(inputs)) == inputs
    def pack_inputs(self, inputs):
        result = []  # type: ignore
        i = 0
        for arg in self.input:
            if isinstance(arg, (tuple, list)):
                result.append(inputs[i:i + len(arg)])
                i += len(arg)
            else:
                result.append(inputs[i])
                i += 1
        result.extend(inputs[i:])
        return result

    def __repr__(self):
        arguments = [
            f'input[{len(self.input)}]',
            f'args={self.args}' if len(self.args) > 0 else None,
            f'kwargs={self.kwargs}' if len(self.kwargs) > 0 else None,
            (f'output_process_fn_grad={self.output_process_fn_grad}'
             if self.output_process_fn_grad is not None else None)]

        return f'SampleInput({", ".join(a for a in arguments if a is not None)})'

class AliasInfo(object):
    """Class holds alias information. For example, torch.abs ->
    torch.absolute, torch.Tensor.absolute, torch.Tensor.absolute_
    """

    def __init__(self, alias_name):
        self.name = alias_name
        self.op = _getattr_qual(torch, alias_name)
        self.method_variant = getattr(torch.Tensor, alias_name, None)
        self.inplace_variant = getattr(torch.Tensor, alias_name + "_", None)

    def __call__(self, *args, **kwargs):
        return self.op(*args, **kwargs)


_NOTHING = object()  # Unique value to distinguish default from anything else


# Extension of getattr to support qualified names
# e.g. _getattr_qual(torch, 'linalg.norm') -> torch.linalg.norm
def _getattr_qual(obj, name, default=_NOTHING):
    try:
        for path in name.split('.'):
            obj = getattr(obj, path)
        return obj
    except AttributeError:
        if default is not _NOTHING:
            return default
        else:
            raise


# Classes and methods for the operator database
class OpInfo(object):
    """Operator information and helper functions for acquiring it."""

    def __init__(self,
                 name,  # the string name of the function
                 *,
                 op=None,  # the function variant of the operation, populated as torch.<name> if None
                 dtypes=floating_types(),  # dtypes this function is expected to work with
                 dtypesIfCPU=None,  # dtypes this function is expected to work with on CPU
                 dtypesIfCUDA=None,  # dtypes this function is expected to work with on CUDA
                 dtypesIfROCM=None,  # dtypes this function is expected to work with on ROCM
                 default_test_dtypes=None,  # dtypes to test with by default. Gets intersected
                                            # with the dtypes support on the tested device
                 test_inplace_grad=True,  # whether to gradcheck and gradgradcheck the inplace variant
                 test_complex_grad=True,  # whether to gradcheck and gradgradcheck for complex dtypes
                 skip_bfloat16_grad=False,  # whether to skip grad and gradgradcheck for bfloat16 dtype
                 assert_autodiffed=False,  # if a op's aten::node is expected to be symbolically autodiffed
                 autodiff_nonfusible_nodes=None,  # a list of strings with node names that are expected to be in a
                                                  # DifferentiableGraph when autodiffed. Ex: ['aten::add', 'aten::mm'],
                                                  # default is populated to be ['aten::(name of Python operator)']
                 autodiff_fusible_nodes=None,  # a list of strings with node names that are expected to be in FusionGroups
                                               # inside of DifferentiableGraphs when this operation is autodiffed.
                                               # Ex: ['aten::add', 'aten::mm'], defaults to an empty list
                                               # Note: currently no ops use fusible nodes
                 output_func=lambda x: x,  # fn mapping output to part that should be gradcheck'ed
                 supports_out=True,  # whether the op supports the out kwarg
                 skips=tuple(),  # information about which tests to skip
                 decorators=None,  # decorators to apply to generated tests
                 safe_casts_outputs=False,  # whether op allows safe casting when writing to out arguments
                 sample_inputs_func=None,  # function to generate sample inputs
                 aten_name=None,  # name of the corresponding aten:: operator
                 aliases=None,  # iterable of aliases, e.g. ("absolute",) for torch.abs
                 variant_test_name='',  # additional string to include in the test name
                 supports_autograd=True,  # support for autograd
                 supports_sparse=False,  # supported for sparse
                 check_batched_grad=True,  # check batched grad when doing gradcheck
                 check_batched_gradgrad=True,  # check batched grad grad when doing gradgradcheck
                 ):

        # Validates the dtypes are generated from the dispatch-related functions
        for dtype_list in (dtypes, dtypesIfCPU, dtypesIfCUDA, dtypesIfROCM):
            assert isinstance(dtype_list, (_dispatch_dtypes, type(None)))

        self.name = name
        self.aten_name = aten_name if aten_name is not None else name
        self.variant_test_name = variant_test_name

        self.dtypes = set(dtypes)
        self.dtypesIfCPU = set(dtypesIfCPU) if dtypesIfCPU is not None else self.dtypes
        self.dtypesIfCUDA = set(dtypesIfCUDA) if dtypesIfCUDA is not None else self.dtypes
        self.dtypesIfROCM = set(dtypesIfROCM) if dtypesIfROCM is not None else self.dtypes
        self._default_test_dtypes = set(default_test_dtypes) if default_test_dtypes is not None else None

        # NOTE: if the op is unspecified it is assumed to be under the torch namespace
        self.op = op if op else _getattr_qual(torch, self.name)
        self.method_variant = getattr(torch.Tensor, name, None)
        inplace_name = name + "_"
        self.inplace_variant = getattr(torch.Tensor, inplace_name, None)
        self.operator_variant = getattr(operator, name, None)
        self.skip_bfloat16_grad = skip_bfloat16_grad

        self.test_inplace_grad = test_inplace_grad
        self.test_complex_grad = test_complex_grad
        self.supports_out = supports_out
        self.safe_casts_outputs = safe_casts_outputs

        self.skips = skips
        self.decorators = decorators
        self.output_func = output_func
        self.sample_inputs_func = sample_inputs_func

        self.assert_autodiffed = assert_autodiffed
        self.autodiff_fusible_nodes = autodiff_fusible_nodes if autodiff_fusible_nodes else []
        if autodiff_nonfusible_nodes is None:
            self.autodiff_nonfusible_nodes = ['aten::' + self.name]
        else:
            self.autodiff_nonfusible_nodes = autodiff_nonfusible_nodes
        self.supports_autograd = supports_autograd
        self.supports_sparse = supports_sparse
        self.check_batched_grad = check_batched_grad
        self.check_batched_gradgrad = check_batched_gradgrad

        self.aliases = ()  # type: ignore
        if aliases is not None:
            self.aliases = tuple(AliasInfo(a) for a in aliases)  # type: ignore

    def __call__(self, *args, **kwargs):
        """Calls the function variant of the operator."""
        return self.op(*args, **kwargs)

    def get_op(self):
        """Returns the function variant of the operator, torch.<op_name>."""
        return self.op

    def get_method(self):
        """Returns the method variant of the operator, torch.Tensor.<op_name>.
        Returns None if the operator has no method variant.
        """
        return self.method_variant

    def get_inplace(self):
        """Returns the inplace variant of the operator, torch.Tensor.<op_name>_.
        Returns None if the operator has no inplace variant.
        """
        return self.inplace_variant

    def get_operator_variant(self):
        """Returns operator variant of the operator, e.g. operator.neg
        Returns None if the operator has no operator variant.
        """
        return self.operator_variant

    def sample_inputs(self, device, dtype, requires_grad=False):
        """Returns an iterable of SampleInputs.

        These samples should be sufficient to test the function works correctly
        with autograd, TorchScript, etc.
        """
        return self.sample_inputs_func(self, device, dtype, requires_grad)

    # Returns True if the test should be skipped and False otherwise
    def should_skip(self, cls_name, test_name, device_type, dtype):
        return any(si.is_active(cls_name, test_name, device_type, dtype)
                   for si in self.skips)

    def supported_dtypes(self, device_type):
        if device_type == 'cpu':
            return self.dtypesIfCPU
        if device_type == 'cuda':
            return self.dtypesIfROCM if TEST_WITH_ROCM else self.dtypesIfCUDA
        else:
            return self.dtypes


    def supports_dtype(self, dtype, device_type):
        return dtype in self.supported_dtypes(device_type)

    def default_test_dtypes(self, device_type):
        """Returns the default dtypes used to test this operator on the device.

        Equal to the operator's default_test_dtypes filtered to remove dtypes
        not supported by the device.
        """
        supported = self.supported_dtypes(device_type)
        return (supported if self._default_test_dtypes is None
                else supported.intersection(self._default_test_dtypes))


L = 20
M = 10
S = 5


def sample_inputs_unary(op_info, device, dtype, requires_grad):
    low, high = op_info.domain
    low = low if low is None else low + op_info._domain_eps
    high = high if high is None else high - op_info._domain_eps

    return (SampleInput(make_tensor((L,), device, dtype,
                                    low=low, high=high,
                                    requires_grad=requires_grad)),
            SampleInput(make_tensor((), device, dtype,
                                    low=low, high=high,
                                    requires_grad=requires_grad)))

# Metadata class for unary "universal functions (ufuncs)" that accept a single
# tensor and have common properties like:
class UnaryUfuncInfo(OpInfo):
    """Operator information for 'universal unary functions (unary ufuncs).'
    These are functions of a single tensor with common properties like:
      - they are elementwise functions
      - the input shape is the output shape
      - they typically have method and inplace variants
      - they typically support the out kwarg
      - they typically have NumPy or SciPy references
    See NumPy's universal function documentation
    (https://numpy.org/doc/1.18/reference/ufuncs.html) for more details
    about the concept of ufuncs.
    """

    def __init__(self,
                 name,  # the string name of the function
                 *,
                 ref,  # a reference function
                 dtypes=floating_types(),
                 dtypesIfCPU=floating_and_complex_types_and(torch.bfloat16),
                 dtypesIfCUDA=floating_and_complex_types_and(torch.half),
                 dtypesIfROCM=floating_types_and(torch.half),
                 domain=(None, None),  # the [low, high) domain of the function
                 handles_large_floats=True,  # whether the op correctly handles large float values (like 1e20)
                 handles_extremals=True,  # whether the op correctly handles extremal values (like inf)
                 handles_complex_extremals=True,  # whether the op correct handles complex extremals (like inf -infj)
                 supports_complex_to_float=False,  # op supports casting from complex input to real output safely eg. angle
                 sample_inputs_func=sample_inputs_unary,
                 supports_sparse=False,
                 **kwargs):
        super(UnaryUfuncInfo, self).__init__(name,
                                             dtypes=dtypes,
                                             dtypesIfCPU=dtypesIfCPU,
                                             dtypesIfCUDA=dtypesIfCUDA,
                                             dtypesIfROCM=dtypesIfROCM,
                                             sample_inputs_func=sample_inputs_func,
                                             supports_sparse=supports_sparse,
                                             **kwargs)
        self.ref = ref
        self.domain = domain
        self.handles_large_floats = handles_large_floats
        self.handles_extremals = handles_extremals
        self.handles_complex_extremals = handles_complex_extremals
        self.supports_complex_to_float = supports_complex_to_float

        # Epsilon to ensure grad and gradgrad checks don't test values
        #   outside a function's domain.
        self._domain_eps = 1e-5

def sample_inputs_tensor_split(op_info, device, dtype, requires_grad):
    return (SampleInput(make_tensor((S, S, S), device, dtype,
                                    low=None, high=None,
                                    requires_grad=requires_grad),
                        args=(torch.tensor([1, 2, 3]),),),
            SampleInput(make_tensor((S, S, S), device, dtype,
                                    low=None, high=None,
                                    requires_grad=requires_grad),
                        args=(torch.tensor(1),),),
            SampleInput(make_tensor((S, S, S), device, dtype,
                                    low=None, high=None,
                                    requires_grad=requires_grad),
                        args=(torch.tensor([1, 2, 3]),),
                        kwargs=dict(dim=1)),)

def sample_inputs_linalg_norm(op_info, device, dtype, requires_grad):
    test_sizes = [
        (S,),
        (0,),
        (S, S),
        (0, 0),
        (S, 0),
        (0, S),
        (S, S, S),
        (0, S, S),
        (S, 0, S),
        (0, 0, 0),
    ]

    vector_ords = (None, 0, 0.5, 1, 2, 3.5, inf, -0.5, -1, -2, -3.5, -inf)
    matrix_ords = (None, 'fro', 'nuc', 1, 2, inf, -1, -2, -inf)

    inputs = []

    is_dtype_half = dtype in [torch.float16, torch.bfloat16]

    for test_size in test_sizes:
        is_vector_norm = len(test_size) == 1
        is_matrix_norm = len(test_size) == 2

        for keepdim in [False, True]:
            inputs.append(SampleInput(
                make_tensor(
                    test_size, device, dtype, low=None, high=None,
                    requires_grad=requires_grad),
                kwargs=dict(
                    keepdim=keepdim)))

            if not (is_vector_norm or is_matrix_norm):
                continue

            ords = vector_ords if is_vector_norm else matrix_ords

            for ord in ords:

                inputs.append(SampleInput(
                    make_tensor(
                        test_size, device, dtype,
                        low=None, high=None,
                        requires_grad=requires_grad),
                    args=(ord,),
                    kwargs=dict(
                        keepdim=keepdim)))

                if ord in ['nuc', 'fro']:
                    inputs.append(SampleInput(
                        make_tensor(
                            test_size, device, dtype,
                            low=None, high=None,
                            requires_grad=requires_grad),
                        kwargs=dict(
                            ord=ord,
                            keepdim=keepdim,
                            dim=(0, 1))))
        return inputs

def sample_inputs_slogdet(op_info, device, dtype, requires_grad):
    # original test cases from 'method_tests' have too many test_inputs
    # we don't actually need all of them to check the autograd and jit correctness
    # sample inputs with shapes 0x0, 0xSxS, 2x0x0 are added
    test_inputs = (
        torch.randn(0, 0, dtype=dtype, device=device),  # '0x0'
        torch.randn(S, S, dtype=dtype, device=device),  # 'SxS'
        torch.randn(0, S, S, dtype=dtype, device=device),  # 'zero_batched_SxS'
        torch.randn(2, 0, 0, dtype=dtype, device=device),  # 'batched_0x0'
        torch.randn(2, S, S, dtype=dtype, device=device),  # 'batched_SxS'
    )
    out = []
    for a in test_inputs:
        a.requires_grad = requires_grad
        out.append(SampleInput(a))
    return out

def sample_inputs_addmm(op_info, device, dtype, requires_grad):
    input = SampleInput((make_tensor((S, S), device, dtype,
                                     low=None, high=None,
                                     requires_grad=requires_grad),
                         make_tensor((S, S), device, dtype,
                                     low=None, high=None,
                                     requires_grad=requires_grad),
                         make_tensor((S, S), device, dtype,
                                     low=None, high=None,
                                     requires_grad=False)))
    if dtype.is_complex:
        another_input = SampleInput((make_tensor((S, S), device, dtype,
                                     low=None, high=None,
                                     requires_grad=requires_grad),
                                     make_tensor((S, S), device, dtype,
                                     low=None, high=None,
                                     requires_grad=requires_grad),
                                     make_tensor((S, S), device, dtype,
                                     low=None, high=None,
                                     requires_grad=False)),
                                    kwargs=dict(beta=1 + 2j, alpha=2 + 3j))
        return (input, another_input)
    else:
        return (input, )

def sample_inputs_addr(op_info, device, dtype, requires_grad):
    input1 = SampleInput((make_tensor((S, M), device, dtype,
                          low=None, high=None,
                          requires_grad=requires_grad),
                          make_tensor((S, ), device, dtype,
                          low=None, high=None,
                          requires_grad=requires_grad),
                          make_tensor((M, ), device, dtype,
                          low=None, high=None,
                          requires_grad=requires_grad)))

    input2 = SampleInput((make_tensor((), device, dtype,
                          low=None, high=None,
                          requires_grad=requires_grad),
                          make_tensor((S, ), device, dtype,
                          low=None, high=None,
                          requires_grad=requires_grad),
                          make_tensor((M, ), device, dtype,
                          low=None, high=None,
                          requires_grad=requires_grad)))
    if dtype.is_complex:
        alpha, beta = 0.1 + 0.3j, 0.4 + 0.6j
    elif dtype.is_floating_point:
        alpha, beta = 0.2, 0.6
    else:
        alpha, beta = 2, 3

    input3 = SampleInput((make_tensor((S, M), device, dtype,
                          low=None, high=None,
                          requires_grad=requires_grad),
                          make_tensor((S, ), device, dtype,
                          low=None, high=None,
                          requires_grad=requires_grad),
                          make_tensor((M, ), device, dtype,
                          low=None, high=None,
                          requires_grad=requires_grad)),
                         kwargs=dict(beta=beta, alpha=alpha))

    input4 = SampleInput((make_tensor((), device, dtype,
                          low=None, high=None,
                          requires_grad=requires_grad),
                          make_tensor((S, ), device, dtype,
                          low=None, high=None,
                          requires_grad=requires_grad),
                          make_tensor((M, ), device, dtype,
                          low=None, high=None,
                          requires_grad=requires_grad)),
                         kwargs=dict(beta=beta, alpha=alpha))

    return (input1, input2, input3, input4)

def sample_inputs_xlogy(self, device, dtype, requires_grad):
    return (SampleInput((make_tensor((S, S), device, dtype,
                                     low=None, high=None,
                                     requires_grad=requires_grad),
                         make_tensor((S, S), device, dtype,
                                     low=0, high=None,
                                     requires_grad=requires_grad))),)

def sample_inputs_trace(self, device, dtype, requires_grad):
    return (SampleInput((make_tensor((S, S), device, dtype,
                                     low=None, high=None,
                                     requires_grad=requires_grad))),)

def sample_inputs_linalg_inv(op_info, device, dtype, requires_grad=False):
    """
    This function generates always invertible input for torch.linalg.inv using
    random_fullrank_matrix_distinct_singular_value.
    The input is generated as the itertools.product of 'batches' and 'ns'.
    In total this function generates 8 SampleInputs
    'batches' cases include:
        () - single input,
        (0,) - zero batched dimension,
        (2,) - batch of two matrices,
        (2, 3) - 2x3 batch of matrices
    'ns' gives 0x0 and 5x5 matrices.
    Zeros in dimensions are edge cases in the implementation and important to test for in order to avoid unexpected crashes.
    """
    from torch.testing._internal.common_utils import random_fullrank_matrix_distinct_singular_value

    batches = [(), (0, ), (2, ), (2, 3)]
    ns = [0, 5]
    out = []
    for batch, n in product(batches, ns):
        a = random_fullrank_matrix_distinct_singular_value(n, *batch, dtype=dtype).to(device)
        a.requires_grad = requires_grad
        out.append(SampleInput(a))
    return out

def np_sinc_with_fp16_as_fp32(x):
    # Wraps numpy's sinc function so that fp16 values are promoted to fp32
    # before sinc is invoked. Context: numpy's sinc returns NaN when evaluated
    # at 0 for fp16.
    if x.dtype == np.float16:
        return np.sinc(x.astype(np.float32))
    else:
        return np.sinc(x)

def sample_inputs_broadcast_to(op_info, device, dtype, requires_grad):
    test_cases = (
        ((S, 1, 1), (S, S, S)),
        ((S, 1, S), (S, S, S)),
        ((S, 1), (S, S, S)),
        ((1,), (S, S, S)),
        ((1, S), (1, 1, S)),
        ((), ()),
        ((), (1, 3, 2)),
    )

    return tuple(SampleInput((make_tensor(size, device, dtype,
                                          low=None, high=None,
                                          requires_grad=requires_grad), shape))
                 for size, shape in test_cases)

def sample_inputs_div(self, device, dtype, requires_grad, rounding_mode=None):
    a = make_tensor((S, S, S), device, dtype, low=None, high=None, requires_grad=requires_grad)
    is_integral = not dtype.is_floating_point and not dtype.is_complex
    b = make_tensor((S, S, S), device, dtype, low=1 if is_integral else 0.1, high=None,
                    requires_grad=requires_grad)

    kwargs = None
    if rounding_mode is not None:
        kwargs = dict(rounding_mode=rounding_mode)

    return [
        SampleInput((a, b), kwargs=kwargs),
        SampleInput((a,), args=(2,)),
    ]

def sample_inputs_stack(op_info, device, dtype, requires_grad):
    tensors = (make_tensor((S, S), device, dtype,
                           low=None, high=None,
                           requires_grad=requires_grad),
               make_tensor((S, S), device, dtype,
                           low=None, high=None,
                           requires_grad=requires_grad),
               make_tensor((S, S), device, dtype,
                           low=None, high=None,
                           requires_grad=requires_grad))

    return (SampleInput((tensors,), args=(0,)),)

def sample_inputs_hstack_dstack_vstack(op_info, device, dtype, requires_grad):
    tensors = (make_tensor((S, S), device, dtype,
                           low=None, high=None,
                           requires_grad=requires_grad),
               make_tensor((S, S), device, dtype,
                           low=None, high=None,
                           requires_grad=requires_grad),
               make_tensor((S, S), device, dtype,
                           low=None, high=None,
                           requires_grad=requires_grad))

    return (SampleInput((tensors,)),)

def sample_inputs_gather(op_info, device, dtype, requires_grad):
    return (SampleInput((make_tensor((M, S), device, dtype,
                                     low=None, high=None,
                                     requires_grad=requires_grad),
                        0, gather_variable((S, S), 1, M, True, device=device))),
            SampleInput((make_tensor((M, S), device, dtype,
                                     low=None, high=None,
                                     requires_grad=requires_grad),
                        1, gather_variable((M, S // 2), 0, S, True, device=device))),
            SampleInput((make_tensor((), device, dtype,
                                     low=None, high=None,
                                     requires_grad=requires_grad),
                        0, torch.tensor([0], dtype=torch.int64, device=device))),
            SampleInput((make_tensor((S,), device, dtype,
                                     low=None, high=None,
                                     requires_grad=requires_grad),
                        0, torch.tensor(0, dtype=torch.int64, device=device))),
            SampleInput((make_tensor((), device, dtype,
                                     low=None, high=None,
                                     requires_grad=requires_grad),
                        0, torch.tensor(0, dtype=torch.int64, device=device))),
            )

def sample_inputs_amax_amin(op_info, device, dtype, requires_grad):
    test_cases = (
        ((S, S, S), ()),
        ((S, S, S), (1,)),
        ((S, S, S), ((1, 2,),)),
        ((S, S, S), (1, True,)),
        ((), (0,)),
        ((), ()),
        ((), (0, True,)),
    )
    return tuple(SampleInput((make_tensor(size, device, dtype,
                                          low=None, high=None,
                                          requires_grad=requires_grad)),
                             args=args)
                 for size, args in test_cases)

def sample_inputs_diff(op_info, device, dtype, requires_grad):
    test_cases = (
        ((1,), 0, None, None),
        ((S,), 0, None, None),
        ((S, 1), 0, None, None),
        ((S, 1), 1, None, None),
        ((S, S), 0, None, None),
        ((S, S), 1, None, None),
        ((S, S), 0, (1, S), (2, S)),
        ((S, S), 0, None, (2, S)),
        ((S, S, S), 1, None, None),
        ((S, S, S), 1, (S, 1, S), (S, 1, S)),)

    sample_inputs = []
    for size, dim, size_prepend, size_append in test_cases:
        args = (make_tensor(size, device, dtype,
                            low=None, high=None,
                            requires_grad=requires_grad), 1, dim,
                make_tensor(size_prepend, device, dtype,
                            low=None, high=None,
                            requires_grad=requires_grad) if size_prepend else None,
                make_tensor(size_append, device, dtype,
                            low=None, high=None,
                            requires_grad=requires_grad) if size_append else None)
        sample_inputs += [SampleInput(args)]

    return tuple(sample_inputs)

def sample_inputs_index_select(op_info, device, dtype, requires_grad):
    return (SampleInput((make_tensor((S, S, S), device, dtype,
                                     low=None, high=None,
                                     requires_grad=requires_grad),
                        0, index_variable(2, S, device=device))),
            SampleInput((make_tensor((), device, dtype,
                                     low=None, high=None,
                                     requires_grad=requires_grad),
                        0, torch.tensor([0], dtype=torch.int64, device=device))),
            SampleInput((make_tensor((), device, dtype,
                                     low=None, high=None,
                                     requires_grad=requires_grad),
                        0, torch.tensor(0, dtype=torch.int64, device=device))),
            )

def sample_inputs_sort(op_info, device, dtype, requires_grad):
    def apply_grad(t):
        if dtype in floating_types_and(torch.float16, torch.bfloat16):
            t.requires_grad_(requires_grad)

    def small_3d_unique(dtype, device):
        res = torch.randperm(S * S * S, dtype=torch.int64, device=device).view(S, S, S)
        res = res.to(dtype)
        apply_grad(res)
        return res

    samples = []

    # Test cases for small 3d tensors.
    # Imitates legacy tests from test/test_torch.py
    self = small_3d_unique(dtype, device)
    dims = range(-3, 3)
    flag = [True, False]
    for dim, descending, stable in product(dims, flag, flag):
        # default schema without stable sort
        samples.append(SampleInput((self, dim, descending)))
        # schema with stable sort, no CUDA support yet
        if torch.device(device).type == 'cpu':
            samples.append(
                SampleInput(self, kwargs=dict(dim=dim, descending=descending, stable=stable))
            )

    # Test cases for scalar tensor
    scalar = torch.tensor(1, dtype=dtype, device=device)
    apply_grad(scalar)
    samples.append(SampleInput((scalar)))
    samples.append(SampleInput((scalar, 0)))
    samples.append(SampleInput((scalar, 0, True)))
    # no CUDA support for stable sort yet
    if not device.startswith('cuda'):
        samples.append(SampleInput(scalar, kwargs=dict(stable=True)))
        samples.append(SampleInput(scalar, kwargs=dict(dim=0, stable=True)))
        samples.append(SampleInput(scalar, kwargs=dict(dim=0, descending=True, stable=True)))

    return samples

def sample_inputs_index_fill(op_info, device, dtype, requires_grad):
    samples = []
    t = make_tensor((S, S, S), device, dtype,
                    low=None, high=None,
                    requires_grad=requires_grad)
    fill_val = torch.tensor(-1 + 1j if t.is_complex() else -1)
    # non-contiguous input
    t01 = t.transpose(0, 1)
    t02 = t.transpose(0, 2)
    t12 = t.transpose(1, 2)
    idx = index_variable(1, S, device=device)
    # non-contiguous index
    idx_nonctg = torch.empty_strided((S,), (2,), device=device, dtype=torch.int64)
    idx_nonctg.copy_(idx)
    for d in range(t.dim()):
        for tensor in [t, t01, t02, t12]:
            samples.append(SampleInput((tensor, d, idx, fill_val)))
            samples.append(SampleInput((tensor, d, -idx - 1, fill_val)))
            samples.append(SampleInput((tensor, d, idx_nonctg, fill_val)))
    return samples

def sample_inputs_max_min_binary(op_info, device, dtype, requires_grad):
    inputs = []
    args_for_binary_op = (
        ((S, S, S), (S, S, S),),
        ((S, S, S), (S,),),
        ((S,), (S, S, S),),
        ((S, 1, S), (S, S),),
        ((), (),),
        ((S, S, S), (),),
        ((), (S, S, S),),
    )
    inputs = list((SampleInput(make_tensor(input_tensor, device, dtype,
                                           low=None, high=None,
                                           requires_grad=requires_grad),
                               args=(make_tensor(other_tensor, device, dtype,
                                                 low=None, high=None,
                                                 requires_grad=requires_grad),),))
                  for input_tensor, other_tensor in args_for_binary_op)
    return inputs

def sample_inputs_max_min_reduction_with_dim(op_info, device, dtype, requires_grad):
    inputs = []
    args_for_reduction_with_dim = (
        ((S, S, S), (1,),),
        ((S, S, S), (1, True, ),),
        ((), (0,),),
        ((), (0, True,),),
    )
    inputs = list((SampleInput(make_tensor(input_tensor, device, dtype,
                                           low=None, high=None,
                                           requires_grad=requires_grad),
                               args=args,))
                  for input_tensor, args in args_for_reduction_with_dim)
    return inputs

def sample_inputs_max_min_reduction_no_dim(op_info, device, dtype, requires_grad):
    inputs = []
    inputs.append(SampleInput(make_tensor((S, S, S), device, dtype,
                                          low=None, high=None,
                                          requires_grad=requires_grad),))
    inputs.append(SampleInput(make_tensor((), device, dtype,
                                          low=None, high=None,
                                          requires_grad=requires_grad),))
    return inputs

def sample_movedim_moveaxis(op_info, device, dtype, requires_grad):
    return (SampleInput((make_tensor((4, 3, 2, 1), device, dtype,
                                     low=None, high=None,
                                     requires_grad=requires_grad),
                        (0, 1, 2, 3), (3, 2, 1, 0))),
            SampleInput((make_tensor((4, 3, 2, 1), device, dtype,
                                     low=None, high=None,
                                     requires_grad=requires_grad),
                        (0, -1, -2, -3), (-3, -2, -1, -0))))


def sample_repeat_tile(op_info, device, dtype, requires_grad):
    rep_dims = ((), (0, ), (1, ), (0, 2), (1, 1), (2, 3), (2, 3, 2), (0, 2, 3), (2, 1, 1, 1),)
    shapes = ((), (0,), (2,), (3, 0), (3, 2), (3, 0, 1))

    if requires_grad:
        # Tests for variant_consistency_jit, grad, gradgrad
        # are slower. Use smaller bags of `rep_dims` and `shapes`
        # in this case.
        rep_dims = ((), (0, ), (0, 2), (1, 1), (2, 3), (1, 3, 2), (3, 1, 1))  # type: ignore
        shapes = ((), (0,), (2,), (3, 2))  # type: ignore

    tensors = [make_tensor(shape, device, dtype,
                           low=None, high=None,
                           requires_grad=requires_grad) for shape in shapes]

    samples = []
    for rep_dim, tensor in product(rep_dims, tensors):
        for t in (tensor, tensor.T):
            if op_info.name == 'repeat' and len(rep_dim) >= t.dim():
                # `torch.repeat` errors for `len(rep_dims) < t.dim()`,
                # so we filter such combinations.
                samples.append(SampleInput((t, rep_dim),))
            elif op_info.name == 'tile':
                samples.append(SampleInput((t, rep_dim),))

    return samples

def np_unary_ufunc_integer_promotion_wrapper(fn):
    # Wrapper that passes PyTorch's default scalar
    #   type as an argument to the wrapped NumPy
    #   unary ufunc when given an integer input.
    #   This mimicks PyTorch's integer->floating point
    #   type promotion.
    #
    # This is necessary when NumPy promotes
    #   integer types to double, since PyTorch promotes
    #   integer types to the default scalar type.

    # Helper to determine if promotion is needed
    def is_integral(dtype):
        return dtype in [np.bool_, bool, np.uint8, np.int8, np.int16, np.int32, np.int64]

    # NOTE: Promotion in PyTorch is from integer types to the default dtype
    np_dtype = torch_to_numpy_dtype_dict[torch.get_default_dtype()]

    @wraps(fn)
    def wrapped_fn(x):
        if is_integral(x.dtype):
            return fn(x, dtype=np_dtype)
        return fn(x)

    return wrapped_fn


# Metadata class for Fast Fourier Transforms in torch.fft.
class SpectralFuncInfo(OpInfo):
    """Operator information for torch.fft transforms. """

    def __init__(self,
                 name,  # the string name of the function
                 *,
                 ref=None,  # Reference implementation (probably in np.fft namespace)
                 dtypes=floating_and_complex_types(),
                 ndimensional: bool,  # Whether dim argument can be a tuple
                 decorators=None,
                 **kwargs):
        decorators = list(decorators) if decorators is not None else []
        decorators += [
            skipCPUIfNoMkl,
            skipCUDAIfRocm,
            # gradgrad is quite slow
            DecorateInfo(slowTest, 'TestGradients', 'test_fn_gradgrad'),
        ]

        super().__init__(name=name,
                         dtypes=dtypes,
                         decorators=decorators,
                         **kwargs)
        self.ref = ref if ref is not None else _getattr_qual(np, name)
        self.ndimensional = ndimensional


    def sample_inputs(self, device, dtype, requires_grad=False):
        nd_tensor = make_tensor((S, S + 1, S + 2), device, dtype, low=None, high=None,
                                requires_grad=requires_grad)
        tensor = make_tensor((31,), device, dtype, low=None, high=None,
                             requires_grad=requires_grad)

        if self.ndimensional:
            return [
                SampleInput(nd_tensor, kwargs=dict(s=(3, 10), dim=(1, 2), norm='ortho')),
                SampleInput(nd_tensor, kwargs=dict(norm='ortho')),
                SampleInput(nd_tensor, kwargs=dict(s=(8,))),
                SampleInput(tensor),

                *(SampleInput(nd_tensor, kwargs=dict(dim=dim))
                  for dim in [-1, -2, -3, (0, -1)]),
            ]
        else:
            return [
                SampleInput(nd_tensor, kwargs=dict(n=10, dim=1, norm='ortho')),
                SampleInput(nd_tensor, kwargs=dict(norm='ortho')),
                SampleInput(nd_tensor, kwargs=dict(n=7)),
                SampleInput(tensor),

                *(SampleInput(nd_tensor, kwargs=dict(dim=dim))
                  for dim in [-1, -2, -3]),
            ]


class ShapeFuncInfo(OpInfo):
    """Early version of a specialized OpInfo for Shape manipulating operations like tile and roll"""
    def __init__(self,
                 name,  # the string name of the function
                 *,
                 ref,  # a reference function
                 dtypes=floating_types(),
                 dtypesIfCPU=None,
                 dtypesIfCUDA=None,
                 dtypesIfROCM=None,
                 sample_inputs_func=None,
                 **kwargs):
        super(ShapeFuncInfo, self).__init__(name,
                                            dtypes=dtypes,
                                            dtypesIfCPU=dtypesIfCPU,
                                            dtypesIfCUDA=dtypesIfCUDA,
                                            dtypesIfROCM=dtypesIfROCM,
                                            sample_inputs_func=sample_inputs_func,
                                            **kwargs)
        self.ref = ref


class HermitianOpInfo(OpInfo):
    """Operator information for Hermitian functions
    These are functions that take Hermitian matrices as input.
    They require a modified function to be tested for gradcheck, because the finite-difference algorithm
    for calculating derivatives does not preserve the Hermitian property of the input and returning incorrect results.
    """

    def get_op(self):
        """
        Returns the function variant of the operator, torch.<op_name>,
        compatible with gradcheck for Hermitian functions.
        It works only for single input argument.
        """
        def hermitian_func(non_hermitian_input, **kwargs):
            hermitian_input = non_hermitian_input + non_hermitian_input.conj().transpose(-2, -1)
            return self.op(hermitian_input, **kwargs)

        return hermitian_func


class TriangularOpInfo(OpInfo):
    """Operator information for function that take lower or upper triangular matrices as input.
    They require a modified function to be tested for gradcheck, because the finite-difference algorithm
    for calculating derivatives does not preserve the triangular property of the input and returning incorrect results.
    """

    def get_op(self):
        """
        Returns the function variant of the operator, torch.<op_name>,
        compatible with gradcheck for triangular input functions.
        It works only for single input argument and upper kwarg
        """
        def triangular_func(non_triangular_input, upper=False):
            if upper:
                triangular_input = non_triangular_input.triu()
            else:
                triangular_input = non_triangular_input.tril()
            return self.op(triangular_input, upper=upper)

        return triangular_func

    def get_method(self):
        """
        Returns the method variant of the operator
        compatible with gradcheck for triangular input functions.
        It works only for single input argument and upper kwarg
        """
        def triangular_func(non_triangular_input, upper=False):
            if upper:
                triangular_input = non_triangular_input.triu()
            else:
                triangular_input = non_triangular_input.tril()
            return self.method_variant(triangular_input, upper=upper)

        return triangular_func

    def sample_inputs(self, device, dtype, requires_grad=False):
        """
        This function generates Cholesky factors of positive-definite (non-singular) Hermitian (symmetric) matrices
        for cholesky_inverse.
        """
        from torch.testing._internal.common_utils import random_hermitian_pd_matrix
        inputs = (
            torch.zeros(0, 0, dtype=dtype, device=device),  # 0x0 matrix
            torch.zeros(0, 2, 2, dtype=dtype, device=device),  # zero batch of matrices
            random_hermitian_pd_matrix(S, dtype=dtype, device=device),  # single matrix
            random_hermitian_pd_matrix(S, 2, dtype=dtype, device=device),  # batch of matrices
        )
        test_cases = (torch.linalg.cholesky(a) for a in inputs)
        out = []
        for a in test_cases:
            a.requires_grad = requires_grad
            out.append(SampleInput(a))
            out.append(SampleInput(a, kwargs=dict(upper=True)))
        return out


def sample_inputs_linalg_pinv(op_info, device, dtype, requires_grad=False):
    """
    This function generates input for torch.linalg.pinv with distinct singular values so that autograd is always stable
    Implementation of torch.linalg.pinv depends on torch.svd and torch.linalg.eigh, therefore it's sufficient to
    check only square S x S matrix and the batched (3 x S x S) input.
    """
    from torch.testing._internal.common_utils import random_fullrank_matrix_distinct_singular_value

    test_cases = (
        random_fullrank_matrix_distinct_singular_value(S, dtype=dtype).to(device),  # single matrix
        random_fullrank_matrix_distinct_singular_value(S, 3, dtype=dtype).to(device),  # batch of matrices
    )

    out = []
    for a in test_cases:
        a.requires_grad = requires_grad
        out.append(SampleInput(a))
    return out


def sample_inputs_linalg_pinv_hermitian(op_info, device, dtype, requires_grad=False):
    """
    This function generates input for torch.linalg.pinv with hermitian=True keyword argument.
    """
    out = sample_inputs_linalg_pinv(op_info, device, dtype, requires_grad)
    for o in out:
        o.kwargs = {"hermitian": True}
    return out

def sample_inputs_linalg_solve(op_info, device, dtype, requires_grad=False, vector_rhs_allowed=True):
    """
    This function generates always solvable input for torch.linalg.solve
    Using random_fullrank_matrix_distinct_singular_value gives a non-singular (=invertible, =solvable) matrices 'a'.
    The first input to torch.linalg.solve is generated as the itertools.product of 'batches' and 'ns'.
    The second input is generated as the product of 'batches', 'ns' and 'nrhs'.
    In total this function generates 18 SampleInputs
    'batches' cases include:
        () - single input,
        (0,) - zero batched dimension,
        (2,) - batch of two matrices.
    'ns' gives 0x0 and 5x5 matrices.
    and 'nrhs' controls the number of vectors to solve for:
        () - using 1 as the number of vectors implicitly
        (1,) - same as () but explicit
        (3,) - solve for 3 vectors.
    Zeros in dimensions are edge cases in the implementation and important to test for in order to avoid unexpected crashes.
    'vector_rhs_allowed' controls whether to include nrhs = () to the list of SampleInputs.
    torch.solve / triangular_solve / cholesky_solve (opposed to torch.linalg.solve) do not allow
    1D tensors (vectors) as the right-hand-side.
    Once torch.solve / triangular_solve / cholesky_solve and its testing are removed,
    'vector_rhs_allowed' may be removed here as well.
    """
    from torch.testing._internal.common_utils import random_fullrank_matrix_distinct_singular_value

    batches = [(), (0, ), (2, )]
    ns = [0, 5]
    if vector_rhs_allowed:
        nrhs = [(), (1,), (3,)]
    else:
        nrhs = [(1,), (3,)]
    out = []
    for n, batch, rhs in product(ns, batches, nrhs):
        a = random_fullrank_matrix_distinct_singular_value(n, *batch, dtype=dtype).to(device)
        a.requires_grad = requires_grad
        b = torch.randn(*batch, n, *rhs, dtype=dtype, device=device)
        b.requires_grad = requires_grad
        out.append(SampleInput((a, b)))
    return out


def sample_inputs_legacy_solve(op_info, device, dtype, requires_grad=False):
    """
    This function generates always solvable input for legacy solve functions
    (the ones that are not in torch.linalg module).
    The difference from sample_inputs_linalg_solve is that here the right-hand-side of A x = b equation
    should have b.ndim >= 2, vectors are not allowed.
    Also the arguments order is swapped.
    """
    out = sample_inputs_linalg_solve(
        op_info, device, dtype, requires_grad=requires_grad, vector_rhs_allowed=False
    )
    for sample in out:
        sample.input = tuple(reversed(sample.input))
    return out


def sample_inputs_std_var(op_info, device, dtype, requires_grad):
    tensor_nd = make_tensor((S, S, S), device=device, dtype=dtype,
                            low=None, high=None, requires_grad=requires_grad)
    tensor_1d = make_tensor((S,), device=device, dtype=dtype,
                            low=None, high=None, requires_grad=requires_grad)

    return [
        SampleInput(tensor_nd),
        SampleInput(tensor_nd, kwargs=dict(dim=1)),
        SampleInput(tensor_nd, kwargs=dict(dim=1, unbiased=True, keepdim=True)),
        SampleInput(tensor_1d, kwargs=dict(dim=0, unbiased=True, keepdim=True)),
        SampleInput(tensor_1d, kwargs=dict(dim=0, unbiased=False, keepdim=False)),
    ]


def _sample_inputs_svd(op_info, device, dtype, requires_grad=False, is_linalg_svd=False):
    """
    This function generates input for torch.svd with distinct singular values so that autograd is always stable.
    Matrices of different size:
        square matrix - S x S size
        tall marix - S x (S-2)
        wide matrix - (S-2) x S
    and batched variants of above are generated.
    Each SampleInput has a function 'output_process_fn_grad' attached to it that is applied on the output of torch.svd
    It is needed for autograd checks, because backward of svd doesn't work for an arbitrary loss function.
    """
    from torch.testing._internal.common_utils import random_fullrank_matrix_distinct_singular_value

    # svd and linalg.svd returns V and V.conj().T, respectively. So we need to slice
    # along different dimensions when needed (this is used by
    # test_cases2:wide_all and wide_all_batched below)
    if is_linalg_svd:
        def slice_V(v):
            return v[..., :(S - 2), :]

        def uv_loss(usv):
            u00 = usv[0][0, 0]
            v00_conj = usv[2][0, 0]
            return u00 * v00_conj
    else:
        def slice_V(v):
            return v[..., :, :(S - 2)]

        def uv_loss(usv):
            u00 = usv[0][0, 0]
            v00_conj = usv[2][0, 0].conj()
            return u00 * v00_conj

    test_cases1 = (  # some=True (default)
        # loss functions for complex-valued svd have to be "gauge invariant",
        # i.e. loss functions shouldn't change when sigh of the singular vectors change.
        # the simplest choice to satisfy this requirement is to apply 'abs'.
        (random_fullrank_matrix_distinct_singular_value(S, dtype=dtype).to(device),
            lambda usv: usv[1]),  # 'check_grad_s'
        (random_fullrank_matrix_distinct_singular_value(S, dtype=dtype).to(device),
            lambda usv: abs(usv[0])),  # 'check_grad_u'
        (random_fullrank_matrix_distinct_singular_value(S, dtype=dtype).to(device),
            lambda usv: abs(usv[2])),  # 'check_grad_v'
        # this test is important as it checks the additional term that is non-zero only for complex-valued inputs
        # and when the loss function depends both on 'u' and 'v'
        (random_fullrank_matrix_distinct_singular_value(S, dtype=dtype).to(device),
            uv_loss),  # 'check_grad_uv'
        (random_fullrank_matrix_distinct_singular_value(S, dtype=dtype).to(device)[:(S - 2)],
            lambda usv: (abs(usv[0]), usv[1], abs(usv[2][..., :, :(S - 2)]))),  # 'wide'
        (random_fullrank_matrix_distinct_singular_value(S, dtype=dtype).to(device)[:, :(S - 2)],
            lambda usv: (abs(usv[0]), usv[1], abs(usv[2]))),  # 'tall'
        (random_fullrank_matrix_distinct_singular_value(S, 2, dtype=dtype).to(device),
            lambda usv: (abs(usv[0]), usv[1], abs(usv[2]))),  # 'batched'
        (random_fullrank_matrix_distinct_singular_value(S, 2, dtype=dtype).to(device)[..., :(S - 2), :],
            lambda usv: (abs(usv[0]), usv[1], abs(usv[2]))),  # 'wide_batched'
        (random_fullrank_matrix_distinct_singular_value(S, 2, dtype=dtype).to(device)[..., :, :(S - 2)],
            lambda usv: (abs(usv[0]), usv[1], abs(usv[2]))),  # 'tall_batched'
    )
    test_cases2 = (  # some=False
        (random_fullrank_matrix_distinct_singular_value(S, dtype=dtype).to(device)[:(S - 2)],
            lambda usv: (abs(usv[0]), usv[1], abs(slice_V(usv[2])))),  # 'wide_all'
        (random_fullrank_matrix_distinct_singular_value(S, dtype=dtype).to(device)[:, :(S - 2)],
            lambda usv: (abs(usv[0][:, :(S - 2)]), usv[1], abs(usv[2]))),  # 'tall_all'
        (random_fullrank_matrix_distinct_singular_value(S, 2, dtype=dtype).to(device)[..., :(S - 2), :],
            lambda usv: (abs(usv[0]), usv[1], abs(slice_V(usv[2])))),  # 'wide_all_batched'
        (random_fullrank_matrix_distinct_singular_value(S, 2, dtype=dtype).to(device)[..., :, :(S - 2)],
            lambda usv: (abs(usv[0][..., :, :(S - 2)]), usv[1], abs(usv[2]))),  # 'tall_all_batched'
    )

    out = []
    for a, out_fn in test_cases1:
        a.requires_grad = requires_grad
        if is_linalg_svd:
            kwargs = {'full_matrices': False}
        else:
            kwargs = {'some': True}
        out.append(SampleInput(a, kwargs=kwargs, output_process_fn_grad=out_fn))

    for a, out_fn in test_cases2:
        a.requires_grad = requires_grad
        if is_linalg_svd:
            kwargs = {'full_matrices': True}
        else:
            kwargs = {'some': False}
        out.append(SampleInput(a, kwargs=kwargs, output_process_fn_grad=out_fn))

    return out

def sample_inputs_svd(op_info, device, dtype, requires_grad=False):
    return _sample_inputs_svd(op_info, device, dtype, requires_grad, is_linalg_svd=False)

def sample_inputs_linalg_svd(op_info, device, dtype, requires_grad=False):
    return _sample_inputs_svd(op_info, device, dtype, requires_grad, is_linalg_svd=True)

def sample_inputs_eig(op_info, device, dtype, requires_grad=False):
    eigvecs = make_tensor((S, S), device=device, dtype=dtype,
                          low=None, high=None)
    eigvals = make_tensor((S,), device=device, dtype=dtype,
                          low=None, high=None)
    # we produce only diagonazible inputs which do not have
    # complex eigenvalues for real inputs, as there is no
    # backward implementation for real inputs with complex
    # eigenvalues yet.
    input = (eigvecs * eigvals.unsqueeze(-2)) @ eigvecs.inverse()
    input.requires_grad_(requires_grad)

    def process_output(eigpair):
        eigvals, eigvecs = eigpair
        if dtype.is_complex:
            # eig produces eigenvectors which are normalized to 1 norm.
            # Note that if v is an eigenvector, so is v * e^{i \phi},
            # and |v| = |v * e^{i \phi}| = 1.
            # This, however, makes the eigenvector backward computation process
            # rather unstable unless the objective function is gauge-invariant,
            # that is if f(z) == f(|z|), for example.
            # Hence for complex inputs we ignore the phases and return only
            # the absolute values.
            return eigvals, eigvecs.abs()
        else:
            return eigvals, eigvecs

    return [
        SampleInput(
            input,
            kwargs=dict(eigenvectors=True),
            output_process_fn_grad=process_output
        ),
    ]

def sample_inputs_pinverse(op_info, device, dtype, requires_grad=False):
    """
    This function generates input for torch.pinverse with distinct singular values so that autograd is always stable.
    Implementation of torch.pinverse depends on torch.svd, therefore it's sufficient to check only square S x S matrix
    and the batched (3 x S x S) input.
    """
    from torch.testing._internal.common_utils import random_fullrank_matrix_distinct_singular_value

    test_cases = (
        random_fullrank_matrix_distinct_singular_value(S, dtype=dtype).to(device),  # pinverse
        random_fullrank_matrix_distinct_singular_value(S, 3, dtype=dtype).to(device),  # pinverse 'batched'
    )

    out = []
    for a in test_cases:
        a.requires_grad = requires_grad
        out.append(SampleInput(a))
    return out


def sample_inputs_flip(op_info, device, dtype, requires_grad):
    tensors = (
        make_tensor((S, M, S), device, dtype, low=None, high=None, requires_grad=requires_grad),
        make_tensor((S, 0, M), device, dtype, low=None, high=None, requires_grad=requires_grad)
    )

    dims = ((0, 1, 2), (0,), (0, 2), (-1,), ())

    samples = [SampleInput(tensor, kwargs={'dims': dim}) for tensor, dim in product(tensors, dims)]

    return samples

def sample_inputs_fliplr_flipud(op_info, device, dtype, requires_grad):
    tensors = (
        make_tensor((S, M, S), device, dtype, low=None, high=None, requires_grad=requires_grad),
        make_tensor((S, 0, M), device, dtype, low=None, high=None, requires_grad=requires_grad)
    )
    return [SampleInput(tensor) for tensor in tensors]

def sample_inputs_clamp(op_info, device, dtype, requires_grad):
    tensors = (
        make_tensor((S, M, S), device, dtype, low=None, high=None, requires_grad=requires_grad),
        make_tensor((S, 0, M), device, dtype, low=None, high=None, requires_grad=requires_grad),
    )
    if dtype is torch.uint8:
        min_max_vals = ((2, 5), (3, 7))
    else:
        min_max_vals = ((0, 1), (-1, 1))
    output = [SampleInput(tensor, args=vals) for tensor, vals in product(tensors, min_max_vals)]
    output += [SampleInput(tensors[0], args=(0.5, None)), SampleInput(tensors[0], args=(None, 0.5))]
    empty_tensor = make_tensor((), device, dtype, low=None, high=None, requires_grad=requires_grad)
    output += [SampleInput(empty_tensor, args=(0.0, 1.0)), ]
    return output

def sample_inputs_diag(op_info, device, dtype, requires_grad):
    vec_sample = SampleInput(make_tensor((M, ), device, dtype, low=None, high=None, requires_grad=requires_grad))

    tensors = (
        make_tensor((M, M), device, dtype, low=None, high=None, requires_grad=requires_grad),
        make_tensor((3, 5), device, dtype, low=None, high=None, requires_grad=requires_grad),
        make_tensor((5, 3), device, dtype, low=None, high=None, requires_grad=requires_grad),
    )

    args = ((), (2,), (-2,), (1,), (2,))

    samples = []
    for tensor, arg in product(tensors, args):
        samples.append(SampleInput(tensor, args=arg))

    return samples + [vec_sample]

def sample_inputs_logit(op_info, device, dtype, requires_grad):
    low, high = op_info.domain

    # Note: Operator is very sensitive at points near the
    # start and end of domain and leads to NaN for float16
    # if domain_eps is 1e-5.
    domain_eps = op_info._domain_eps if dtype != torch.float16 else 3e-2

    low = low + domain_eps
    high = high - domain_eps

    samples = (
        SampleInput(make_tensor((S, S, S), device, dtype, low=low, high=high, requires_grad=requires_grad)),
        SampleInput(make_tensor((S, S, S), device, dtype, low=low,
                                high=high, requires_grad=requires_grad), args=(0.2,)),
        SampleInput(make_tensor((), device, dtype, low=low, high=high, requires_grad=requires_grad)),
        SampleInput(make_tensor((), device, dtype, low=low,
                                high=high, requires_grad=requires_grad), args=(0.2,)),
    )

    return samples

def sample_inputs_floor_divide(op_info, device, dtype, requires_grad):
    lhs = make_tensor((S, S, S), device, dtype, low=None, high=None, requires_grad=requires_grad)
    rhs = make_tensor((S, S, S), device, dtype, low=None, high=None, requires_grad=requires_grad)
    # Avoid integer divide by 0
    if not (dtype.is_floating_point or dtype.is_complex):
        rhs[rhs == 0] = 1

    return [
        SampleInput((lhs, rhs)),
        SampleInput((lhs, rhs[0])),
        SampleInput((lhs), args=(3.14,)),
    ]


def sample_inputs_masked_scatter(op_info, device, dtype, requires_grad):
    samples = (
        SampleInput(make_tensor((M, M), device, dtype, low=None, high=None, requires_grad=requires_grad),
                    args=(torch.randn(M, M, device=device) > 0,
                          make_tensor((M, M), device, dtype, low=None, high=None, requires_grad=requires_grad))),

        SampleInput(make_tensor((M, M), device, dtype, low=None, high=None, requires_grad=requires_grad),
                    args=(torch.randn((M,), device=device) > 0,
                          make_tensor((M, M), device, dtype, low=None, high=None, requires_grad=requires_grad))),

        SampleInput(make_tensor((M, M), device, dtype, low=None, high=None, requires_grad=requires_grad),
                    args=(bernoulli_scalar().to(device),
                          make_tensor((M, M), device, dtype, low=None, high=None, requires_grad=requires_grad))),
    )

    return samples

def sample_inputs_masked_select(op_info, device, dtype, requires_grad):
    samples = (
        SampleInput(make_tensor((M, M), device, dtype, low=None, high=None, requires_grad=requires_grad),
                    args=(torch.randn(M, M, device=device) > 0,)),

        SampleInput(make_tensor((M, M), device, dtype, low=None, high=None, requires_grad=requires_grad),
                    args=(torch.randn((M,), device=device) > 0,)),

        SampleInput(make_tensor((M,), device, dtype, low=None, high=None, requires_grad=requires_grad),
                    args=(torch.randn((M, M), device=device) > 0,)),

        SampleInput(make_tensor((M, 1, M), device, dtype, low=None, high=None, requires_grad=requires_grad),
                    args=(torch.randn((M, M), device=device) > 0,)),

        SampleInput(make_tensor((), device, dtype, low=None, high=None, requires_grad=requires_grad),
                    args=(torch.tensor(1, device=device, dtype=torch.bool),)),

        SampleInput(make_tensor((M, M), device, dtype, low=None, high=None, requires_grad=requires_grad),
                    args=(torch.tensor(1, device=device, dtype=torch.bool),)),

        SampleInput(make_tensor((), device, dtype, low=None, high=None, requires_grad=requires_grad),
                    args=(torch.randn((M, M), device=device) > 0,)),
    )

    return samples


def sample_inputs_polar(op_info, device, dtype, requires_grad):
    def _make_tensor_helper(shape, low=None, high=None):
        return make_tensor(shape, device, dtype, low=low, high=high, requires_grad=requires_grad)

    samples = (
        SampleInput((_make_tensor_helper((S, S), low=0), _make_tensor_helper((S, S)))),
        SampleInput((_make_tensor_helper((), low=0), _make_tensor_helper(()))),
    )

    return samples

# Operator database (sorted alphabetically)
op_db: List[OpInfo] = [
    UnaryUfuncInfo('abs',
                   aliases=('absolute', ),
                   ref=np.abs,
                   dtypes=all_types_and_complex_and(torch.half, torch.bfloat16),
                   dtypesIfCPU=all_types_and_complex_and(torch.half, torch.bfloat16),
                   dtypesIfCUDA=all_types_and_complex_and(torch.bool, torch.half, torch.bfloat16),
                   skips=(
                       SkipInfo('TestUnaryUfuncs', 'test_reference_numerics_extremal',
                                device_type='cpu', dtypes=[torch.cfloat, torch.cdouble]),
                       SkipInfo('TestUnaryUfuncs', 'test_reference_numerics_hard',
                                device_type='cpu', dtypes=[torch.cfloat]),
                       # Reference: https://github.com/pytorch/pytorch/issues/49224
                       SkipInfo('TestUnaryUfuncs', 'test_reference_numerics_normal',
                                dtypes=[torch.int8], active_if=TEST_WITH_ASAN),
                       SkipInfo('TestUnaryUfuncs', 'test_variant_consistency',
                                dtypes=[torch.cfloat, torch.cdouble]),
                       # TODO: Fix test_out_arg_all_dtypes as torch.empty_like(expected_output) where expected_output=op(input)
                       # We can break the logic of the loop over all possible types but it is OK.
                       # https://github.com/pytorch/pytorch/blob/master/test/test_unary_ufuncs.py#L440-L449
                       SkipInfo('TestUnaryUfuncs', 'test_out_arg_all_dtypes',
                                dtypes=[torch.cfloat, torch.cdouble]),
                       SkipInfo('TestCommon', 'test_variant_consistency_eager',
                                dtypes=[torch.cfloat, torch.cdouble]),
                       SkipInfo('TestCommon', 'test_variant_consistency_jit',
                                dtypes=[torch.cfloat, torch.cdouble, torch.bfloat16]),
                       SkipInfo('TestCommon', 'test_jit_alias_remapping',
                                dtypes=[torch.cfloat, torch.cdouble, torch.bfloat16]),
                   ),
                   test_inplace_grad=False,
                   assert_autodiffed=True),
    # NOTE: CPU complex acos produces incorrect outputs (https://github.com/pytorch/pytorch/issues/42952)
    UnaryUfuncInfo('acos',
                   aliases=('arccos', ),
                   ref=np.arccos,
                   domain=(-1, 1),
                   handles_complex_extremals=False,
                   dtypes=all_types_and_complex_and(torch.bool),
                   dtypesIfCPU=all_types_and_complex_and(torch.bool, torch.bfloat16),
                   dtypesIfCUDA=all_types_and_complex_and(torch.bool, torch.half),
                   default_test_dtypes=[torch.long, torch.half, torch.bfloat16, torch.float32, torch.cfloat],
                   skip_bfloat16_grad=True,
                   assert_autodiffed=True,
                   decorators=(precisionOverride({torch.float16: 1e-2,
                                                  torch.bfloat16: 1e-1,
                                                  torch.complex64: 1e-2}),),
                   safe_casts_outputs=True,
                   skips=(
                       SkipInfo('TestUnaryUfuncs', 'test_reference_numerics_hard',
                                device_type='cpu', dtypes=[torch.cfloat]),
                       SkipInfo('TestGradients', 'test_fn_grad',
                                dtypes=[torch.cdouble], active_if=IS_WINDOWS),
                       SkipInfo('TestGradients', 'test_method_grad',
                                dtypes=[torch.cdouble], active_if=IS_WINDOWS),
                       SkipInfo('TestGradients', 'test_inplace_grad',
                                dtypes=[torch.cdouble], active_if=IS_WINDOWS),
                   )),
    # NOTE: the derivative for inplace acosh is not implemented
    UnaryUfuncInfo('acosh',
                   aliases=('arccosh', ),
                   ref=np.arccosh,
                   domain=(1, float('inf')),
                   dtypes=all_types_and_complex_and(torch.bool),
                   dtypesIfCPU=all_types_and_complex_and(torch.bool),
                   dtypesIfCUDA=all_types_and_complex_and(torch.bool, torch.half, torch.bfloat16),
                   safe_casts_outputs=True,
                   decorators=(precisionOverride({torch.bfloat16: 5e-2}),),
                   test_inplace_grad=False,
                   skips=(
                       # RuntimeError: "rsqrt_cuda" not implemented for 'BFloat16'
                       SkipInfo('TestCommon', 'test_variant_consistency_jit',
                                device_type='cuda', dtypes=[torch.bfloat16]),
                       SkipInfo('TestUnaryUfuncs', 'test_reference_numerics_extremal',
                                device_type='cpu', dtypes=[torch.cfloat, torch.cdouble]),
                       SkipInfo('TestUnaryUfuncs', 'test_reference_numerics_hard',
                                device_type='cpu', dtypes=[torch.cfloat, torch.cdouble]),
                       SkipInfo('TestUnaryUfuncs', 'test_reference_numerics_extremal',
                                device_type='cuda', dtypes=[torch.cdouble],
                                active_if=IS_WINDOWS),
                       SkipInfo('TestUnaryUfuncs', 'test_reference_numerics_hard',
                                device_type='cuda', dtypes=[torch.cdouble],
                                active_if=IS_WINDOWS),
                       SkipInfo('TestUnaryUfuncs', 'test_reference_numerics_normal',
                                device_type='cuda', dtypes=[torch.cdouble],
                                active_if=IS_WINDOWS),
                       # Reference: https://github.com/pytorch/pytorch/issues/50692
                       SkipInfo('TestGradients', 'test_fn_grad',
                                device_type='cuda', dtypes=[torch.cdouble], active_if=IS_WINDOWS),
                       SkipInfo('TestGradients', 'test_method_grad',
                                device_type='cuda', dtypes=[torch.cdouble], active_if=IS_WINDOWS),
                   )),
    OpInfo('addmm',
           dtypes=floating_types(),
           dtypesIfCPU=all_types_and_complex_and(torch.float16, torch.bfloat16),
           # BFloat16 support on CUDA requires CUDA 11 and SM53
           dtypesIfCUDA=floating_types_and(torch.float16, torch.complex64, torch.complex128,
                                           *[torch.bfloat16] if CUDA11OrLater else []),
           dtypesIfROCM=floating_types_and(torch.half),
           assert_autodiffed=True,
           autodiff_nonfusible_nodes=['aten::add', 'aten::mm'],
           skips=(
               SkipInfo('TestCommon', 'test_variant_consistency_jit',
                        dtypes=[torch.bfloat16, torch.float16, torch.cfloat, torch.cdouble]),
               # addmm does not correctly warn when resizing out= inputs
               SkipInfo('TestCommon', 'test_out')),
           sample_inputs_func=sample_inputs_addmm),
    OpInfo('addr',
           dtypes=all_types_and_complex_and(torch.bool, torch.bfloat16, torch.float16),
           # Reference: https://github.com/pytorch/pytorch/issues/50747
           test_inplace_grad=False,
           skips=(
               SkipInfo('TestCommon', 'test_variant_consistency_jit',
                        dtypes=[torch.float16, torch.cfloat, torch.cdouble, torch.bfloat16]),
               # Reference: https://github.com/pytorch/pytorch/issues/50747
               SkipInfo('TestCommon', 'test_variant_consistency_eager',
                        dtypes=all_types_and_complex_and(torch.bool, torch.bfloat16, torch.float16)),),
           sample_inputs_func=sample_inputs_addr),
    OpInfo('amax',
           op=torch.amax,
           dtypes=all_types_and(torch.float16, torch.bfloat16, torch.bool),
           dtypesIfCPU=all_types_and(torch.float16, torch.bfloat16, torch.bool),
           dtypesIfCUDA=all_types_and(torch.float16, torch.bfloat16, torch.bool),
           test_inplace_grad=False,
           sample_inputs_func=sample_inputs_amax_amin,
           skips=(
               # amax does not correctly warn when resizing out= inputs
               SkipInfo('TestCommon', 'test_out'),
               # Reference: https://github.com/pytorch/pytorch/issues/48978
               SkipInfo('TestCommon', 'test_variant_consistency_jit',
                        dtypes=[torch.bfloat16]),)),
    OpInfo('amin',
           op=torch.amin,
           dtypes=all_types_and(torch.float16, torch.bfloat16, torch.bool),
           dtypesIfCPU=all_types_and(torch.float16, torch.bfloat16, torch.bool),
           dtypesIfCUDA=all_types_and(torch.float16, torch.bfloat16, torch.bool),
           test_inplace_grad=False,
           sample_inputs_func=sample_inputs_amax_amin,
           skips=(
               # amin does not correctly warn when resizing out= inputs
               SkipInfo('TestCommon', 'test_out'),
               # Reference: https://github.com/pytorch/pytorch/issues/48978
               SkipInfo('TestCommon', 'test_variant_consistency_jit',
                        dtypes=[torch.bfloat16]),)),
    UnaryUfuncInfo('asin',
                   aliases=('arcsin', ),
                   ref=np.arcsin,
                   domain=(-1, 1),
                   supports_sparse=True,
                   decorators=(precisionOverride({torch.bfloat16: 1e-2}),),
                   safe_casts_outputs=True,
                   dtypes=all_types_and_complex_and(torch.bool),
                   dtypesIfCPU=all_types_and_complex_and(torch.bool, torch.bfloat16),
                   dtypesIfCUDA=all_types_and_complex_and(torch.bool, torch.half),
                   assert_autodiffed=True,
                   skip_bfloat16_grad=True,
                   skips=(
                       SkipInfo('TestUnaryUfuncs', 'test_reference_numerics_extremal',
                                device_type='cpu', dtypes=[torch.cfloat, torch.cdouble]),
                       SkipInfo('TestUnaryUfuncs', 'test_reference_numerics_hard',
                                device_type='cpu', dtypes=[torch.cfloat, torch.cdouble]),
                       SkipInfo('TestUnaryUfuncs', 'test_reference_numerics_extremal',
                                device_type='cuda', dtypes=[torch.cdouble],
                                active_if=IS_WINDOWS),
                       SkipInfo('TestUnaryUfuncs', 'test_reference_numerics_hard',
                                device_type='cuda', dtypes=[torch.cdouble],
                                active_if=IS_WINDOWS)
                   )),
    # NOTE: derivative for inplace asinh is not implemented
    UnaryUfuncInfo('asinh',
                   aliases=('arcsinh', ),
                   ref=np.arcsinh,
                   dtypes=all_types_and_complex_and(torch.bool),
                   dtypesIfCPU=all_types_and_complex_and(torch.bool),
                   dtypesIfCUDA=all_types_and_complex_and(torch.bool, torch.half, torch.bfloat16),
                   safe_casts_outputs=True,
                   decorators=(precisionOverride({torch.bfloat16: 5e-2}),),
                   test_inplace_grad=False,
                   skips=(
                       # RuntimeError: "rsqrt_cuda" not implemented for 'BFloat16'
                       SkipInfo('TestCommon', 'test_variant_consistency_jit',
                                device_type='cuda', dtypes=[torch.bfloat16]),
                       SkipInfo('TestUnaryUfuncs', 'test_reference_numerics_extremal',
                                device_type='cpu', dtypes=[torch.cfloat, torch.cdouble]),
                       SkipInfo('TestUnaryUfuncs', 'test_reference_numerics_hard',
                                device_type='cpu', dtypes=[torch.cfloat, torch.cdouble]),
                       SkipInfo('TestUnaryUfuncs', 'test_reference_numerics_normal',
                                device_type='cpu', dtypes=[torch.cfloat, torch.cdouble]),
                       SkipInfo('TestUnaryUfuncs', 'test_reference_numerics_extremal',
                                device_type='cuda', dtypes=[torch.cdouble],
                                active_if=IS_WINDOWS),
                       SkipInfo('TestUnaryUfuncs', 'test_reference_numerics_hard',
                                device_type='cuda', dtypes=[torch.cdouble],
                                active_if=IS_WINDOWS),
                   )),
    UnaryUfuncInfo('atan',
                   aliases=('arctan', ),
                   ref=np.arctan,
                   dtypes=all_types_and_complex_and(torch.bool),
                   dtypesIfCPU=all_types_and_complex_and(torch.bool, torch.bfloat16),
                   dtypesIfCUDA=all_types_and_complex_and(torch.bool, torch.half),
                   assert_autodiffed=True,
                   skip_bfloat16_grad=True,
                   decorators=(precisionOverride({torch.bfloat16: 1e-2}),),
                   safe_casts_outputs=True,
                   skips=(
                       SkipInfo('TestUnaryUfuncs', 'test_reference_numerics_extremal',
                                device_type='cpu', dtypes=[torch.cfloat, torch.cdouble]),
                       SkipInfo('TestUnaryUfuncs', 'test_reference_numerics_hard',
                                device_type='cpu', dtypes=[torch.cfloat, torch.cdouble]),
                       SkipInfo('TestUnaryUfuncs', 'test_reference_numerics_normal',
                                device_type='cpu', dtypes=[torch.cfloat, torch.cdouble]),
                       SkipInfo('TestUnaryUfuncs', 'test_reference_numerics_extremal',
                                device_type='cuda', dtypes=[torch.cfloat, torch.cdouble],
                                active_if=IS_WINDOWS),
                       SkipInfo('TestUnaryUfuncs', 'test_reference_numerics_hard',
                                device_type='cuda', dtypes=[torch.cfloat, torch.cdouble],
                                active_if=IS_WINDOWS),
                       SkipInfo('TestUnaryUfuncs', 'test_reference_numerics_normal',
                                device_type='cuda', dtypes=[torch.cfloat, torch.cdouble],
                                active_if=IS_WINDOWS),
                   )),
    UnaryUfuncInfo('atanh',
                   aliases=('arctanh', ),
                   ref=np.arctanh,
                   domain=(-1, 1),
                   dtypes=all_types_and_complex_and(torch.bool),
                   dtypesIfCPU=all_types_and_complex_and(torch.bool),
                   dtypesIfCUDA=all_types_and_complex_and(torch.bool, torch.half, torch.bfloat16),
                   safe_casts_outputs=True,
                   decorators=(precisionOverride({torch.bfloat16: 1e-2}),),
                   test_inplace_grad=False,
                   skips=(
                       SkipInfo('TestUnaryUfuncs', 'test_reference_numerics_extremal',
                                device_type='cpu', dtypes=[torch.cfloat, torch.cdouble]),
                       SkipInfo('TestUnaryUfuncs', 'test_reference_numerics_normal',
                                device_type='cpu', dtypes=[torch.cfloat, torch.cdouble]),
                       SkipInfo('TestUnaryUfuncs', 'test_reference_numerics_extremal',
                                device_type='cuda', dtypes=[torch.cfloat, torch.cdouble],
                                active_if=IS_WINDOWS),
                       SkipInfo('TestUnaryUfuncs', 'test_reference_numerics_hard',
                                device_type='cuda', dtypes=[torch.cfloat],
                                active_if=IS_WINDOWS),
                   )),
    OpInfo('broadcast_to',
           dtypes=all_types_and_complex_and(torch.bool, torch.float16, torch.bfloat16),
           supports_out=False,
           test_inplace_grad=False,
           sample_inputs_func=sample_inputs_broadcast_to),
    UnaryUfuncInfo('ceil',
                   ref=np.ceil,
                   dtypes=floating_types_and(torch.half),
                   dtypesIfCPU=floating_types_and(torch.bfloat16),
                   dtypesIfCUDA=floating_types_and(torch.half),
                   assert_autodiffed=True),
    TriangularOpInfo('cholesky_inverse',
                     op=torch.cholesky_inverse,
                     dtypes=floating_and_complex_types(),
                     # TODO: RuntimeError: cholesky_inverse does not support automatic differentiation for outputs
                     # with complex dtype.
                     test_complex_grad=False,
                     test_inplace_grad=False,
                     check_batched_gradgrad=False,
                     decorators=[skipCUDAIfNoMagma, skipCPUIfNoLapack],
                     skips=(
                         # These tests do not take into account custom op.get_op()
                         # TODO: implement op.input_func instead of modifying op.get_op()
                         # See https://github.com/pytorch/pytorch/issues/50837
                         SkipInfo('TestCommon', 'test_variant_consistency_jit'),
                         SkipInfo('TestCommon', 'test_variant_consistency_eager',
                                  dtypes=[torch.complex64, torch.complex128]),
                         # cholesky_inverse does not correctly warn when resizing out= inputs
                         SkipInfo('TestCommon', 'test_out'),)),
    UnaryUfuncInfo('clamp',
                   aliases=('clip', ),
                   ref=np.clip,
                   dtypes=all_types_and(torch.half, torch.bfloat16),
                   dtypesIfCPU=all_types_and(torch.bfloat16),
                   dtypesIfCUDA=all_types_and(torch.half, torch.bfloat16),
                   assert_autodiffed=True,
                   skips=(
                       # Skip all unary ufuncs tests as we call op(tensor) and min/max args are not passed
                       # Reference: https://github.com/pytorch/pytorch/issues/51242
                       SkipInfo('TestUnaryUfuncs'),
                   ),
                   sample_inputs_func=sample_inputs_clamp),
    UnaryUfuncInfo('conj',
                   ref=np.conj,
                   dtypes=all_types_and_complex_and(torch.bool,
                                                    torch.bfloat16, torch.half),
                   dtypesIfCPU=None,
                   dtypesIfCUDA=None,
                   dtypesIfROCM=None,
                   skips=(
                       # File "test_unary_ufuncs.py", line 289, in test_reference_numerics
                       #  if not torch.can_cast(numpy_to_torch_dtype_dict[expected.dtype.type], dtype):
                       # KeyError: <class 'numpy.intc'>
                       # Following error in Windows CI
                       SkipInfo('TestUnaryUfuncs', 'test_reference_numerics_normal',
                                dtypes=[torch.int],
                                active_if=IS_WINDOWS),
                       SkipInfo('TestUnaryUfuncs', 'test_reference_numerics_hard',
                                dtypes=[torch.int],
                                active_if=IS_WINDOWS),
                   ),
                   test_inplace_grad=False),
    UnaryUfuncInfo('cos',
                   ref=np.cos,
                   dtypes=all_types_and_complex_and(torch.bool, torch.bfloat16),
                   dtypesIfCPU=all_types_and_complex_and(torch.bool, torch.bfloat16),
                   dtypesIfCUDA=all_types_and_complex_and(torch.bool, torch.half, torch.bfloat16),
                   assert_autodiffed=True,
                   skip_bfloat16_grad=True,
                   handles_large_floats=False,
                   safe_casts_outputs=True,
                   decorators=(precisionOverride({torch.bfloat16: 1e-2}),),
                   skips=(
                       SkipInfo('TestUnaryUfuncs', 'test_reference_numerics_extremal',
                                dtypes=[torch.cfloat, torch.cdouble], active_if=IS_WINDOWS),
                       SkipInfo('TestUnaryUfuncs', 'test_reference_numerics_extremal', device_type='cpu',
                                dtypes=[torch.cfloat, torch.cdouble], active_if=IS_MACOS),
                   )),
    UnaryUfuncInfo('cosh',
                   ref=np_unary_ufunc_integer_promotion_wrapper(np.cosh),
                   dtypesIfCPU=all_types_and_complex_and(torch.bool),
                   dtypesIfCUDA=all_types_and_complex_and(torch.bool, torch.half),
                   safe_casts_outputs=True,
                   assert_autodiffed=True,
                   skips=(
                       # Reference: https://github.com/pytorch/pytorch/issues/48641
                       SkipInfo('TestUnaryUfuncs', 'test_reference_numerics_hard',
                                device_type='cpu', dtypes=[torch.int8]),
                       SkipInfo('TestUnaryUfuncs', 'test_reference_numerics_extremal',
                                dtypes=[torch.cfloat, torch.cdouble], active_if=IS_WINDOWS),
                       SkipInfo('TestUnaryUfuncs', 'test_reference_numerics_hard',
                                dtypes=[torch.cfloat, torch.cdouble], active_if=IS_WINDOWS),
                       SkipInfo('TestUnaryUfuncs', 'test_reference_numerics_extremal', device_type='cpu',
                                dtypes=[torch.cfloat, torch.cdouble], active_if=IS_MACOS),
                       SkipInfo('TestUnaryUfuncs', 'test_reference_numerics_hard', device_type='cpu',
                                dtypes=[torch.cfloat, torch.cdouble], active_if=IS_MACOS),
                       SkipInfo('TestCommon', 'test_variant_consistency_jit',
                                device_type='cuda', dtypes=[torch.float16]),
                   )),
    UnaryUfuncInfo('deg2rad',
                   ref=np.radians,
                   decorators=(precisionOverride({torch.bfloat16: 7e-1,
                                                  torch.float16: 7e-1}),),
                   dtypes=all_types_and(torch.bool, torch.half, torch.bfloat16),
                   dtypesIfCPU=all_types_and(torch.bool, torch.half, torch.bfloat16),
                   dtypesIfCUDA=all_types_and(torch.bool, torch.half, torch.bfloat16),
                   skips=(
                       # Reference: https://github.com/pytorch/pytorch/pull/51283#issuecomment-770614273
                       SkipInfo('TestUnaryUfuncs', 'test_reference_numerics_hard',
                                dtypes=[torch.bfloat16]),
                   ),
                   safe_casts_outputs=True),
    OpInfo('diff',
           op=torch.diff,
           dtypes=all_types_and_complex_and(torch.bool, torch.float16, torch.bfloat16),
           sample_inputs_func=sample_inputs_diff,
           test_inplace_grad=False),
    OpInfo('div',
           variant_test_name='no_rounding_mode',
           dtypes=all_types_and_complex_and(torch.bool, torch.half, torch.bfloat16),
           sample_inputs_func=sample_inputs_div,
           assert_autodiffed=True),
    OpInfo('div',
           variant_test_name='true_rounding',
           dtypes=all_types_and_complex_and(torch.bool, torch.half, torch.bfloat16),
           sample_inputs_func=partial(sample_inputs_div, rounding_mode='true'),
           assert_autodiffed=True),
    OpInfo('div',
           variant_test_name='trunc_rounding',
           dtypes=all_types_and(torch.half, torch.bfloat16),
           sample_inputs_func=partial(sample_inputs_div, rounding_mode='trunc'),
           assert_autodiffed=True),
    OpInfo('div',
           variant_test_name='floor_rounding',
           dtypes=all_types_and(torch.half, torch.bfloat16),
           sample_inputs_func=partial(sample_inputs_div, rounding_mode='floor'),
           assert_autodiffed=True),
    UnaryUfuncInfo('exp',
                   ref=np_unary_ufunc_integer_promotion_wrapper(np.exp),
                   dtypes=all_types_and_complex_and(torch.bool, torch.half),
                   dtypesIfCPU=all_types_and_complex_and(torch.bool, torch.bfloat16),
                   dtypesIfCUDA=all_types_and_complex_and(torch.bool, torch.half, torch.bfloat16),
                   skips=(
                       # Reference: https://github.com/pytorch/pytorch/pull/50093#pullrequestreview-561791547
                       SkipInfo('TestUnaryUfuncs', 'test_reference_numerics_extremal', dtypes=[torch.bfloat16]),
                       SkipInfo('TestUnaryUfuncs', 'test_reference_numerics_hard', dtypes=[torch.bfloat16]),
                       SkipInfo('TestUnaryUfuncs', 'test_reference_numerics_normal', dtypes=[torch.bfloat16]),
                       # Reference: https://github.com/pytorch/pytorch/issues/48010
                       SkipInfo('TestUnaryUfuncs', 'test_reference_numerics_extremal',
                                device_type='cpu', dtypes=[torch.cfloat, torch.cdouble]),
                       SkipInfo('TestUnaryUfuncs', 'test_reference_numerics_hard',
                                device_type='cpu', dtypes=[torch.cfloat, torch.cdouble]),
                   ),
                   assert_autodiffed=True,
                   safe_casts_outputs=True),
    OpInfo('diag',
           dtypes=all_types_and_complex_and(torch.bool),
           dtypesIfCPU=all_types_and_complex_and(torch.bool),
           dtypesIfCUDA=all_types_and_complex_and(torch.bool, torch.half),
           sample_inputs_func=sample_inputs_diag,
           test_inplace_grad=False,
           skips=(
               # diag does not correctly warn when resizing out= inputs
               SkipInfo('TestCommon', 'test_out'),)),
    UnaryUfuncInfo('frac',
                   ref=lambda x: np.modf(x)[0],
                   dtypes=floating_types_and(torch.bfloat16, torch.float16),
                   dtypesIfCPU=floating_types_and(torch.bfloat16, torch.float16),
                   dtypesIfCUDA=floating_types_and(torch.float16),
                   assert_autodiffed=True,
                   # Reference for disabling extremals
                   # https://github.com/pytorch/pytorch/issues/51948
                   handles_extremals=False),
    SpectralFuncInfo('fft.fft',
                     aten_name='fft_fft',
                     ref=np.fft.fft,
                     ndimensional=False,
                     dtypes=all_types_and_complex_and(torch.bool),
                     default_test_dtypes=floating_and_complex_types(),
                     test_inplace_grad=False,),
    SpectralFuncInfo('fft.fftn',
                     aten_name='fft_fftn',
                     ref=np.fft.fftn,
                     ndimensional=True,
                     dtypes=all_types_and_complex_and(torch.bool),
                     default_test_dtypes=floating_and_complex_types(),
                     test_inplace_grad=False,
                     decorators=[precisionOverride(
                         {torch.float: 1e-4, torch.cfloat: 1e-4})],),
    SpectralFuncInfo('fft.hfft',
                     aten_name='fft_hfft',
                     ref=np.fft.hfft,
                     ndimensional=False,
                     dtypes=all_types_and_complex_and(torch.bool),
                     default_test_dtypes=floating_and_complex_types(),
                     check_batched_gradgrad=False,
                     test_inplace_grad=False,),
    SpectralFuncInfo('fft.rfft',
                     aten_name='fft_rfft',
                     ref=np.fft.rfft,
                     ndimensional=False,
                     dtypes=all_types_and(torch.bool),
                     default_test_dtypes=floating_and_complex_types(),
                     check_batched_grad=False,
                     check_batched_gradgrad=False,
                     test_inplace_grad=False,),
    SpectralFuncInfo('fft.rfftn',
                     aten_name='fft_rfftn',
                     ref=np.fft.rfftn,
                     ndimensional=True,
                     dtypes=all_types_and(torch.bool),
                     default_test_dtypes=floating_and_complex_types(),
                     test_inplace_grad=False,
                     check_batched_grad=False,
                     check_batched_gradgrad=False,
                     decorators=[precisionOverride({torch.float: 1e-4})],),
    SpectralFuncInfo('fft.ifft',
                     aten_name='fft_ifft',
                     ref=np.fft.ifft,
                     ndimensional=False,
                     dtypes=all_types_and_complex_and(torch.bool),
                     default_test_dtypes=floating_and_complex_types(),
                     test_inplace_grad=False,),
    SpectralFuncInfo('fft.ifftn',
                     aten_name='fft_ifftn',
                     ref=np.fft.ifftn,
                     ndimensional=True,
                     dtypes=all_types_and_complex_and(torch.bool),
                     default_test_dtypes=floating_and_complex_types(),
                     test_inplace_grad=False,),
    SpectralFuncInfo('fft.ihfft',
                     aten_name='fft_ihfft',
                     ref=np.fft.ihfft,
                     ndimensional=False,
                     dtypes=all_types_and(torch.bool),
                     default_test_dtypes=floating_types(),
                     check_batched_grad=False,
                     test_inplace_grad=False,),
    SpectralFuncInfo('fft.irfft',
                     aten_name='fft_irfft',
                     ref=np.fft.irfft,
                     ndimensional=False,
                     dtypes=all_types_and_complex_and(torch.bool),
                     default_test_dtypes=floating_and_complex_types(),
                     check_batched_gradgrad=False,
                     test_inplace_grad=False,),
    SpectralFuncInfo('fft.irfftn',
                     aten_name='fft_irfftn',
                     ref=np.fft.irfftn,
                     ndimensional=True,
                     dtypes=all_types_and_complex_and(torch.bool),
                     default_test_dtypes=floating_and_complex_types(),
                     check_batched_gradgrad=False,
                     test_inplace_grad=False,),
    UnaryUfuncInfo('floor',
                   ref=np.floor,
                   dtypes=floating_types_and(torch.half),
                   dtypesIfCPU=floating_types_and(torch.bfloat16),
                   dtypesIfCUDA=floating_types_and(torch.half),
                   assert_autodiffed=True),
    OpInfo('flip',
           op=torch.flip,
           dtypes=all_types_and_complex_and(torch.bool, torch.half, torch.bfloat16),
           sample_inputs_func=sample_inputs_flip,
           test_inplace_grad=False,
           supports_out=False),
    OpInfo('fliplr',
           op=torch.fliplr,
           dtypes=all_types_and_complex_and(torch.bool, torch.half, torch.bfloat16),
           sample_inputs_func=sample_inputs_fliplr_flipud,
           test_inplace_grad=False,
           supports_out=False),
    OpInfo('flipud',
           op=torch.flipud,
           dtypes=all_types_and_complex_and(torch.bool, torch.half, torch.bfloat16),
           sample_inputs_func=sample_inputs_fliplr_flipud,
           test_inplace_grad=False,
           supports_out=False),
    UnaryUfuncInfo('i0',
                   ref=np.i0,
                   decorators=(precisionOverride({torch.bfloat16: 3e-1,
                                                  torch.float16: 5e-1}),),
                   dtypes=floating_types_and(torch.bfloat16),
                   dtypesIfCPU=floating_types_and(torch.bfloat16),
                   dtypesIfCUDA=floating_types_and(torch.half, torch.bfloat16),
                   supports_autograd=False),
    OpInfo('floor_divide',
           dtypes=all_types_and(torch.half, torch.bfloat16),
           sample_inputs_func=sample_inputs_floor_divide,
           decorators=[_wrap_warn_once("floor_divide is deprecated, and will be removed")],
           supports_autograd=False,
           ),
    OpInfo('linalg.norm',
           op=torch.linalg.norm,
           dtypes=floating_and_complex_types_and(torch.float16, torch.bfloat16),
           test_inplace_grad=False,
           decorators=[skipCUDAIfNoMagma, skipCPUIfNoLapack],
           sample_inputs_func=sample_inputs_linalg_norm,
           aten_name='linalg_norm',
           skips=(
               # TODO: remove this once `pow` is implemented for float16
               #       and bfloat16 on CPU. Issue:
               #       https://github.com/pytorch/pytorch/issues/50789
               SkipInfo('TestCommon', 'test_variant_consistency_jit',
                        device_type='cpu',
                        dtypes=[torch.float16, torch.bfloat16]),
               # linalg.norm does not correctly warn when resizing out= inputs
               SkipInfo('TestCommon', 'test_out'),
           )),
    OpInfo('linalg.slogdet',
           aten_name='linalg_slogdet',
           op=torch.linalg.slogdet,
           dtypes=floating_and_complex_types(),
           test_inplace_grad=False,
           sample_inputs_func=sample_inputs_slogdet,
           output_func=itemgetter(1),
           decorators=[skipCUDAIfNoMagma, skipCUDAIfRocm, skipCPUIfNoLapack]),
    UnaryUfuncInfo('log',
                   ref=np.log,
                   domain=(0, float('inf')),
                   dtypes=all_types_and_complex_and(torch.bool, torch.bfloat16),
                   dtypesIfCPU=all_types_and_complex_and(torch.bool, torch.bfloat16),
                   dtypesIfCUDA=all_types_and_complex_and(torch.bool, torch.half, torch.bfloat16),
                   assert_autodiffed=True,
                   skip_bfloat16_grad=True,
                   safe_casts_outputs=True,
                   decorators=(precisionOverride({torch.bfloat16: 5e-2}),),
                   skips=(
                       SkipInfo('TestUnaryUfuncs', 'test_reference_numerics_extremal',
                                device_type='cpu', dtypes=[torch.cfloat, torch.cdouble],
                                active_if=IS_WINDOWS),
                   )),
    UnaryUfuncInfo('log10',
                   ref=np.log10,
                   domain=(0, float('inf')),
                   decorators=(precisionOverride({torch.bfloat16: 5e-2}),),
                   dtypes=all_types_and_complex_and(torch.bool, torch.bfloat16),
                   dtypesIfCPU=all_types_and_complex_and(torch.bool, torch.bfloat16),
                   assert_autodiffed=True,
                   skip_bfloat16_grad=True,
                   dtypesIfCUDA=all_types_and_complex_and(torch.bool, torch.half, torch.bfloat16),
                   safe_casts_outputs=True,
                   skips=(
                       SkipInfo('TestUnaryUfuncs', 'test_reference_numerics_extremal',
                                device_type='cpu', dtypes=[torch.cfloat, torch.cdouble],
                                active_if=IS_WINDOWS),
                   )),
    UnaryUfuncInfo('log1p',
                   ref=np.log1p,
                   domain=(-1, float('inf')),
                   dtypesIfCPU=all_types_and(torch.bool, torch.bfloat16),
                   dtypesIfCUDA=all_types_and(torch.bool, torch.half, torch.bfloat16),
                   decorators=(precisionOverride({torch.bfloat16: 1e-1}),),
                   safe_casts_outputs=True,
                   assert_autodiffed=True,
                   skip_bfloat16_grad=True),
    UnaryUfuncInfo('log2',
                   ref=np.log2,
                   domain=(0, float('inf')),
                   dtypes=all_types_and_complex_and(torch.bool, torch.bfloat16),
                   dtypesIfCPU=all_types_and_complex_and(torch.bool, torch.bfloat16),
                   dtypesIfCUDA=all_types_and_complex_and(torch.bool, torch.half, torch.bfloat16),
                   assert_autodiffed=True,
                   skip_bfloat16_grad=True,
                   safe_casts_outputs=True,
                   decorators=(precisionOverride({torch.bfloat16: 1e-1}),),
                   skips=(
                       SkipInfo('TestUnaryUfuncs', 'test_reference_numerics_extremal',
                                dtypes=[torch.cfloat, torch.cdouble]),
                       SkipInfo('TestUnaryUfuncs', 'test_reference_numerics_normal',
                                dtypes=[torch.cfloat, torch.cdouble]),
                   )),
    UnaryUfuncInfo('logical_not',
                   ref=np.logical_not,
                   decorators=(precisionOverride({torch.bfloat16: 7e-1,
                                                  torch.float16: 5e-1}),),
                   dtypes=all_types_and_complex_and(torch.bool, torch.half, torch.bfloat16),
                   dtypesIfCPU=all_types_and_complex_and(torch.bool, torch.half, torch.bfloat16),
                   dtypesIfCUDA=all_types_and_complex_and(torch.bool, torch.half, torch.bfloat16),
                   safe_casts_outputs=True,
                   supports_autograd=False,
                   skips=(
                       # The function variant always returns BoolTensor
                       # while the inplace variant preserves the input dtype.
                       # >>> t = torch.randn(3)
                       # >>> torch.logical_not(t)
                       # tensor([False, False, False])
                       # >>> torch.logical_not(t).dtype
                       # torch.bool
                       # >>> t.logical_not_().dtype
                       # torch.float32
                       SkipInfo('TestUnaryUfuncs', 'test_variant_consistency',
                                dtypes=all_types_and_complex_and(torch.half, torch.bfloat16)),
                       SkipInfo('TestCommon', 'test_variant_consistency_eager',
                                dtypes=all_types_and_complex_and(torch.half, torch.bfloat16)),
                   )),
    OpInfo('masked_scatter',
           dtypes=all_types_and_complex_and(torch.bool, torch.half, torch.bfloat16),
           dtypesIfCPU=all_types_and_complex_and(torch.bool, torch.half, torch.bfloat16),
           dtypesIfCUDA=all_types_and_complex_and(torch.bool, torch.half, torch.bfloat16),
           sample_inputs_func=sample_inputs_masked_scatter,
           skips=(
               # _th_masked_fill_bool_ not supported for Complex Types.
               SkipInfo('TestGradients', 'test_fn_grad',
                        device_type='cuda', dtypes=[torch.complex128]),
               SkipInfo('TestGradients', 'test_fn_gradgrad',
                        device_type='cuda', dtypes=[torch.complex128]),
               SkipInfo('TestGradients', 'test_inplace_grad',
                        device_type='cuda', dtypes=[torch.complex128]),
               SkipInfo('TestGradients', 'test_inplace_gradgrad',
                        device_type='cuda', dtypes=[torch.complex128]),
               SkipInfo('TestCommon', 'test_variant_consistency_jit',
                        dtypes=[torch.cfloat, torch.cdouble]),
           ),
           supports_out=False),
    OpInfo('masked_select',
           dtypes=all_types_and_complex_and(torch.bool, torch.half, torch.bfloat16),
           dtypesIfCPU=all_types_and_complex_and(torch.bool, torch.half, torch.bfloat16),
           dtypesIfCUDA=all_types_and_complex_and(torch.bool, torch.half, torch.bfloat16),
           sample_inputs_func=sample_inputs_masked_select,
           test_inplace_grad=False,
           supports_out=True,
           skips=(
               # masked_select does not correctly warn when resizing out= inputs
               SkipInfo('TestCommon', 'test_out'),
           )),
    OpInfo('max',
           op=torch.max,
           variant_test_name='binary',
           dtypes=all_types_and(torch.float16, torch.bfloat16, torch.bool),
           dtypesIfCPU=all_types_and(torch.float16, torch.bfloat16, torch.bool),
           dtypesIfCUDA=all_types_and(torch.float16, torch.bfloat16, torch.bool),
           test_inplace_grad=False,
           sample_inputs_func=sample_inputs_max_min_binary,
           assert_autodiffed=True,),
    OpInfo('max',
           op=torch.max,
           variant_test_name='reduction_with_dim',
           dtypes=all_types_and(torch.float16, torch.bfloat16, torch.bool),
           dtypesIfCPU=all_types_and(torch.float16, torch.bfloat16, torch.bool),
           dtypesIfCUDA=all_types_and(torch.float16, torch.bfloat16, torch.bool),
           test_inplace_grad=False,
           sample_inputs_func=sample_inputs_max_min_reduction_with_dim,
           skips=(
               # max does not correctly warn when resizing out= inputs
               SkipInfo('TestCommon', 'test_out'),
               # Reference: https://github.com/pytorch/pytorch/issues/51788#issuecomment-777625293
               SkipInfo('TestCommon', 'test_variant_consistency_jit',
                        device_type='cpu', dtypes=[torch.bfloat16]),)),
    OpInfo('max',
           op=torch.max,
           variant_test_name='reduction_no_dim',
           dtypes=all_types_and(torch.float16, torch.bfloat16, torch.bool),
           dtypesIfCPU=all_types_and(torch.float16, torch.bfloat16, torch.bool),
           dtypesIfCUDA=all_types_and(torch.float16, torch.bfloat16, torch.bool),
           test_inplace_grad=False,
           supports_out=False,
           sample_inputs_func=sample_inputs_max_min_reduction_no_dim,),
    OpInfo('min',
           op=torch.min,
           variant_test_name='binary',
           dtypes=all_types_and(torch.float16, torch.bfloat16, torch.bool),
           dtypesIfCPU=all_types_and(torch.float16, torch.bfloat16, torch.bool),
           dtypesIfCUDA=all_types_and(torch.float16, torch.bfloat16, torch.bool),
           test_inplace_grad=False,
           sample_inputs_func=sample_inputs_max_min_binary,
           assert_autodiffed=True,),
    OpInfo('min',
           op=torch.min,
           variant_test_name='reduction_with_dim',
           dtypes=all_types_and(torch.float16, torch.bfloat16, torch.bool),
           dtypesIfCPU=all_types_and(torch.float16, torch.bfloat16, torch.bool),
           dtypesIfCUDA=all_types_and(torch.float16, torch.bfloat16, torch.bool),
           test_inplace_grad=False,
           sample_inputs_func=sample_inputs_max_min_reduction_with_dim,
           skips=(
               # min does not correctly warn when resizing out= inputs
               SkipInfo('TestCommon', 'test_out'),
               # Reference: https://github.com/pytorch/pytorch/issues/51788#issuecomment-777625293
               SkipInfo('TestCommon', 'test_variant_consistency_jit',
                        device_type='cpu', dtypes=[torch.bfloat16]),)),
    OpInfo('min',
           op=torch.min,
           variant_test_name='reduction_no_dim',
           dtypes=all_types_and(torch.float16, torch.bfloat16, torch.bool),
           dtypesIfCPU=all_types_and(torch.float16, torch.bfloat16, torch.bool),
           dtypesIfCUDA=all_types_and(torch.float16, torch.bfloat16, torch.bool),
           test_inplace_grad=False,
           supports_out=False,
           sample_inputs_func=sample_inputs_max_min_reduction_no_dim,),
    UnaryUfuncInfo('neg',
                   aliases=('negative', ),
                   ref=np.negative,
                   skip_bfloat16_grad=True,
                   dtypes=all_types_and_complex_and(torch.half, torch.bfloat16),
                   dtypesIfCPU=all_types_and_complex_and(torch.half, torch.bfloat16),
                   dtypesIfCUDA=all_types_and_complex_and(torch.half, torch.bfloat16),
                   assert_autodiffed=True,),
    UnaryUfuncInfo('rad2deg',
                   ref=np.degrees,
                   decorators=(precisionOverride({torch.bfloat16: 7e-1,
                                                  torch.float16: 7e-1}),),
                   dtypes=all_types_and(torch.bool, torch.half, torch.bfloat16),
                   dtypesIfCPU=all_types_and(torch.bool, torch.half, torch.bfloat16),
                   dtypesIfCUDA=all_types_and(torch.bool, torch.half, torch.bfloat16),
                   skips=(
                       # Reference: https://github.com/pytorch/pytorch/pull/51283#issuecomment-770614273
                       SkipInfo('TestUnaryUfuncs', 'test_reference_numerics_normal',
                                dtypes=[torch.bfloat16]),
                       SkipInfo('TestUnaryUfuncs', 'test_reference_numerics_hard',
                                dtypes=[torch.bfloat16]),
                       SkipInfo('TestUnaryUfuncs', 'test_reference_numerics_extremal',
                                dtypes=[torch.bfloat16]),
                   ),
                   safe_casts_outputs=True),
    UnaryUfuncInfo('round',
                   ref=np.round,
                   dtypes=floating_types_and(torch.half),
                   dtypesIfCPU=floating_types_and(torch.bfloat16),
                   dtypesIfCUDA=floating_types_and(torch.half),
                   assert_autodiffed=True,),
    UnaryUfuncInfo('sin',
                   ref=np.sin,
                   dtypes=all_types_and_complex_and(torch.bool, torch.bfloat16),
                   dtypesIfCPU=all_types_and_complex_and(torch.bool, torch.bfloat16),
                   dtypesIfCUDA=all_types_and_complex_and(torch.bool, torch.half),
                   assert_autodiffed=True,
                   skip_bfloat16_grad=True,
                   handles_large_floats=False,
                   handles_complex_extremals=False,
                   safe_casts_outputs=True,
                   decorators=(precisionOverride({torch.bfloat16: 1e-2}),)),
    UnaryUfuncInfo('sinc',
                   ref=np_sinc_with_fp16_as_fp32,
                   dtypes=all_types_and_complex_and(torch.bool, torch.bfloat16),
                   dtypesIfCPU=all_types_and_complex_and(torch.bool, torch.bfloat16),
                   dtypesIfCUDA=all_types_and_complex_and(torch.bool, torch.half),
                   skip_bfloat16_grad=True,
                   handles_large_floats=False,
                   handles_complex_extremals=False,
                   safe_casts_outputs=True,
                   decorators=(precisionOverride({torch.bfloat16: 1e-2,
                                                  torch.float16: 1e-2}),),
                   skips=(
                       # Reference: https://github.com/pytorch/pytorch/issues/49133
                       SkipInfo('TestUnaryUfuncs', 'test_reference_numerics_normal',
                                dtypes=[torch.cfloat]),
                   )),
    UnaryUfuncInfo('sinh',
                   ref=np_unary_ufunc_integer_promotion_wrapper(np.sinh),
                   dtypesIfCPU=all_types_and_complex_and(torch.bool),
                   dtypesIfCUDA=all_types_and_complex_and(torch.bool, torch.half),
                   safe_casts_outputs=True,
                   assert_autodiffed=True,
                   decorators=(precisionOverride({torch.float16: 1e-2}),),
                   skips=(
                       SkipInfo('TestUnaryUfuncs', 'test_reference_numerics_extremal',
                                device_type='cpu', dtypes=[torch.cfloat, torch.cdouble],
                                active_if=(IS_MACOS or IS_WINDOWS)),
                       SkipInfo('TestUnaryUfuncs', 'test_reference_numerics_hard',
                                device_type='cpu', dtypes=[torch.cfloat, torch.cdouble],
                                active_if=(IS_MACOS or IS_WINDOWS)),
                       # Reference: https://github.com/pytorch/pytorch/issues/48641
                       SkipInfo('TestUnaryUfuncs', 'test_reference_numerics_hard',
                                device_type='cpu', dtypes=[torch.int8]),
                       SkipInfo('TestCommon', 'test_variant_consistency_jit',
                                device_type='cuda', dtypes=[torch.float16]),
                   )),
    UnaryUfuncInfo('signbit',
                   ref=np.signbit,
                   dtypes=all_types_and(torch.bfloat16, torch.half),
                   dtypesIfCPU=all_types_and(torch.bool, torch.bfloat16, torch.half),
                   dtypesIfCUDA=all_types_and(torch.bool, torch.bfloat16, torch.half),
                   supports_autograd=False,
                   skips=(
                       # signbit does not correctly warn when resizing out= inputs
                       SkipInfo('TestCommon', 'test_out'),
                   )),
    OpInfo('std',
           dtypes=floating_types_and(),
           dtypesIfCUDA=floating_and_complex_types_and(torch.half, torch.bfloat16),
           sample_inputs_func=sample_inputs_std_var,
           # TODO: std does support out in some signatures
           supports_out=False,
           test_complex_grad=False,
           test_inplace_grad=False,
           # std has only partial support for complex and half (#51127)
           skips=(SkipInfo('TestOpInfo', 'test_unsupported_dtypes',
                           dtypes=[torch.half, torch.complex64, torch.complex128]),),
           assert_autodiffed=True,
           ),
    UnaryUfuncInfo('tan',
                   ref=np.tan,
                   dtypes=all_types_and_complex_and(torch.bool, torch.bfloat16),
                   dtypesIfCPU=all_types_and_complex_and(torch.bool, torch.bfloat16),
                   dtypesIfCUDA=all_types_and_complex_and(torch.bool, torch.half),
                   assert_autodiffed=True,
                   skip_bfloat16_grad=True,
                   safe_casts_outputs=True,
                   skips=(
                       SkipInfo('TestUnaryUfuncs', 'test_reference_numerics_extremal',
                                device_type='cpu', dtypes=[torch.bfloat16]),
                       SkipInfo('TestUnaryUfuncs', 'test_reference_numerics_hard',
                                device_type='cpu', dtypes=[torch.bfloat16]),
                       SkipInfo('TestUnaryUfuncs', 'test_reference_numerics_normal',
                                device_type='cpu', dtypes=[torch.bfloat16]),
                       SkipInfo('TestUnaryUfuncs', 'test_reference_numerics_extremal',
                                device_type='cpu', dtypes=[torch.cfloat, torch.cdouble],
                                active_if=(IS_MACOS or IS_WINDOWS)),
                       SkipInfo('TestUnaryUfuncs', 'test_reference_numerics_hard',
                                device_type='cpu', dtypes=[torch.cfloat, torch.cdouble],
                                active_if=(IS_MACOS or IS_WINDOWS)),
                       SkipInfo('TestUnaryUfuncs', 'test_reference_numerics_normal',
                                device_type='cpu', dtypes=[torch.cfloat, torch.cdouble],
                                active_if=(IS_MACOS or IS_WINDOWS)),
                       SkipInfo('TestUnaryUfuncs', 'test_reference_numerics_hard',
                                device_type='cuda', dtypes=[torch.float64],
                                active_if=TEST_WITH_ROCM),
                   )),
    UnaryUfuncInfo('tanh',
                   ref=np.tanh,
                   decorators=(precisionOverride({torch.bfloat16: 1e-2}),),
                   dtypes=all_types_and_complex_and(torch.bool),
                   dtypesIfCPU=all_types_and_complex_and(torch.bool, torch.bfloat16),
                   dtypesIfCUDA=all_types_and_complex_and(torch.bool, torch.half, torch.bfloat16),
                   assert_autodiffed=True,
                   skip_bfloat16_grad=True,
                   safe_casts_outputs=True,
                   skips=(
                       SkipInfo('TestUnaryUfuncs', 'test_reference_numerics_extremal',
                                device_type='cpu', dtypes=[torch.cfloat, torch.cdouble],
                                active_if=(IS_MACOS or IS_WINDOWS)),
                       SkipInfo('TestUnaryUfuncs', 'test_reference_numerics_hard',
                                device_type='cpu', dtypes=[torch.cfloat, torch.cdouble],
                                active_if=(IS_MACOS or IS_WINDOWS)),
                       SkipInfo('TestUnaryUfuncs', 'test_reference_numerics_normal',
                                device_type='cpu', dtypes=[torch.cfloat, torch.cdouble],
                                active_if=(IS_MACOS or IS_WINDOWS)),
                   )),
    OpInfo('tensor_split',
           dtypes=all_types_and_complex_and(torch.bool),
           dtypesIfCPU=all_types_and_complex_and(torch.bool, torch.bfloat16, torch.float16),
           dtypesIfCUDA=all_types_and_complex_and(torch.bool, torch.bfloat16, torch.float16),
           supports_out=False,
           test_inplace_grad=False,
           sample_inputs_func=sample_inputs_tensor_split,),
    OpInfo('triangular_solve',
           op=torch.triangular_solve,
           dtypes=floating_and_complex_types(),
           test_inplace_grad=False,
           supports_out=False,
           sample_inputs_func=sample_inputs_legacy_solve,
           check_batched_gradgrad=False,
           decorators=[skipCUDAIfNoMagma, skipCPUIfNoLapack],
           # CUDA gradchecks are slow and triangular solve backward is a composite operation
           # see discussion https://github.com/pytorch/pytorch/pull/47761#issuecomment-747316775
           skips=(SkipInfo('TestGradients', 'test_fn_gradgrad', device_type='cuda'),)),
    UnaryUfuncInfo('trunc',
                   aliases=('fix', ),
                   ref=np.trunc,
                   dtypes=floating_types_and(torch.bfloat16),
                   dtypesIfCPU=floating_types_and(torch.bfloat16),
                   dtypesIfCUDA=floating_types_and(torch.float16),
                   assert_autodiffed=True),
    UnaryUfuncInfo('exp2',
                   ref=np_unary_ufunc_integer_promotion_wrapper(np.exp2),
                   dtypes=all_types_and(torch.bool, torch.half),
                   dtypesIfCPU=all_types_and(torch.bool, torch.half),
                   dtypesIfCUDA=all_types_and(torch.bool, torch.half),
                   safe_casts_outputs=True),
    UnaryUfuncInfo('expm1',
                   ref=np_unary_ufunc_integer_promotion_wrapper(np.expm1),
                   dtypes=all_types_and(torch.bool, torch.half),
                   dtypesIfCPU=all_types_and(torch.bool, torch.bfloat16),
                   dtypesIfCUDA=all_types_and(torch.bool, torch.half),
                   safe_casts_outputs=True,
                   assert_autodiffed=True,
                   skips=(
                       # Reference: https://github.com/pytorch/pytorch/pull/48926#issuecomment-739734774
                       SkipInfo('TestUnaryUfuncs', 'test_reference_numerics_extremal',
                                device_type='cpu', dtypes=[torch.bfloat16]),
                       SkipInfo('TestUnaryUfuncs', 'test_reference_numerics_hard',
                                device_type='cpu', dtypes=[torch.bfloat16]),
                       SkipInfo('TestUnaryUfuncs', 'test_reference_numerics_normal',
                                device_type='cpu', dtypes=[torch.bfloat16]),
                   )),
    UnaryUfuncInfo('nan_to_num',
                   ref=np.nan_to_num,
                   dtypes=all_types_and(torch.half, torch.bool),
                   dtypesIfCPU=None,
                   dtypesIfCUDA=None),
    UnaryUfuncInfo('reciprocal',
                   ref=np_unary_ufunc_integer_promotion_wrapper(np.reciprocal),
                   dtypes=all_types_and_complex_and(torch.bool, torch.half, torch.bfloat16),
                   dtypesIfCPU=None,
                   dtypesIfCUDA=None,
                   assert_autodiffed=True,
                   skip_bfloat16_grad=True,
                   safe_casts_outputs=True,
                   skips=(
                       # Reference: https://github.com/pytorch/pytorch/issues/45690
                       SkipInfo('TestUnaryUfuncs', 'test_reference_numerics_extremal',
                                dtypes=[torch.cfloat, torch.cdouble]),
                       # Reference: https://github.com/pytorch/pytorch/pull/49102#issuecomment-744604601
                       SkipInfo('TestUnaryUfuncs', 'test_reference_numerics_extremal',
                                dtypes=[torch.bfloat16]),
                       SkipInfo('TestUnaryUfuncs', 'test_reference_numerics_hard',
                                dtypes=[torch.bfloat16]),
                       SkipInfo('TestUnaryUfuncs', 'test_reference_numerics_normal',
                                dtypes=[torch.bfloat16]),
                   )),
    UnaryUfuncInfo('rsqrt',
                   ref=lambda x: np.reciprocal(np.sqrt(x)),
                   domain=(0, float('inf')),
                   dtypes=all_types_and_complex_and(torch.bool),
                   dtypesIfCPU=all_types_and_complex_and(torch.bool),
                   dtypesIfCUDA=all_types_and_complex_and(torch.bool, torch.half),
                   decorators=(precisionOverride({torch.half: 5e-2}),),
                   safe_casts_outputs=True,
                   assert_autodiffed=True,
                   handles_complex_extremals=False),
    UnaryUfuncInfo('sqrt',
                   ref=np.sqrt,
                   supports_sparse=True,
                   domain=(0, float('inf')),
                   dtypes=all_types_and_complex_and(torch.bool, torch.bfloat16),
                   dtypesIfCPU=all_types_and_complex_and(torch.bool, torch.bfloat16),
                   dtypesIfCUDA=all_types_and_complex_and(torch.bool, torch.half, torch.bfloat16),
                   assert_autodiffed=True,
                   skip_bfloat16_grad=True,
                   decorators=(precisionOverride({torch.bfloat16: 7e-2}),),
                   skips=(
                       # Reference: https://github.com/pytorch/pytorch/issues/47358
                       SkipInfo('TestUnaryUfuncs', 'test_reference_numerics_hard',
                                device_type='cpu', dtypes=[torch.cfloat, torch.cdouble],
                                active_if=IS_MACOS),
                       # Reference: https://github.com/pytorch/pytorch/pull/47293#issuecomment-721774436
                       SkipInfo('TestUnaryUfuncs', 'test_reference_numerics_hard',
                                dtypes=[torch.bfloat16])),
                   safe_casts_outputs=True,
                   handles_complex_extremals=False),
    OpInfo('linalg.inv',
           aten_name='linalg_inv',
           op=torch.linalg.inv,
           dtypes=floating_and_complex_types(),
           test_inplace_grad=False,
           sample_inputs_func=sample_inputs_linalg_inv,
           check_batched_gradgrad=False,
           decorators=[skipCUDAIfNoMagma, skipCUDAIfRocm, skipCPUIfNoLapack],
           skips=(
               # linalg_inv does not correctly warn when resizing out= inputs
               SkipInfo('TestCommon', 'test_out'),
           )),
    UnaryUfuncInfo('angle',
                   ref=np.angle,
                   dtypes=all_types_and_complex_and(torch.bool),
                   dtypesIfCPU=all_types_and_complex_and(torch.bool, torch.bfloat16, torch.float16),
                   dtypesIfCUDA=all_types_and_complex_and(torch.bool),
                   dtypesIfROCM=all_types_and_complex_and(torch.bool),
                   decorators=(precisionOverride({torch.float16: 1e-2,
                                                  torch.bfloat16: 1e-2}),),
                   safe_casts_outputs=True,
                   supports_complex_to_float=True,
                   test_inplace_grad=False),
    OpInfo('linalg.solve',
           aten_name='linalg_solve',
           op=torch.linalg.solve,
           dtypes=floating_and_complex_types(),
           test_inplace_grad=False,
           sample_inputs_func=sample_inputs_linalg_solve,
           check_batched_gradgrad=False,
           decorators=[skipCUDAIfNoMagma, skipCUDAIfRocm, skipCPUIfNoLapack]),
    OpInfo('linalg.pinv',
           aten_name='linalg_pinv',
           op=torch.linalg.pinv,
           dtypes=floating_and_complex_types(),
           test_inplace_grad=False,
           sample_inputs_func=sample_inputs_linalg_pinv,
           decorators=[skipCUDAIfNoMagma, skipCPUIfNoLapack]),
    HermitianOpInfo('linalg.pinv',
                    variant_test_name='hermitian',
                    aten_name='linalg_pinv',
                    op=torch.linalg.pinv,
                    dtypes=floating_and_complex_types(),
                    test_inplace_grad=False,
                    sample_inputs_func=sample_inputs_linalg_pinv_hermitian,
                    decorators=[skipCUDAIfNoMagma, skipCPUIfNoLapack],
                    skips=(
                        # These tests do not take into account custom op.get_op()
                        SkipInfo('TestCommon', 'test_variant_consistency_jit'),)
                    ),
    OpInfo('eig',
           op=torch.eig,
           dtypes=floating_and_complex_types(),
           test_inplace_grad=False,
           supports_out=False,
           sample_inputs_func=sample_inputs_eig,
           decorators=[
               skipCUDAIfNoMagma,
               skipCPUIfNoLapack,
               skipCUDAIfRocm
           ],),
    OpInfo('svd',
           op=torch.svd,
           dtypes=floating_and_complex_types(),
           test_inplace_grad=False,
           sample_inputs_func=sample_inputs_svd,
           decorators=[
               skipCUDAIfNoMagma,
               skipCPUIfNoLapack,
               # gradgrad checks are slow
               DecorateInfo(slowTest, 'TestGradients', 'test_fn_gradgrad'),
           ],
           skips=(
               # cuda gradchecks are very slow
               # see discussion https://github.com/pytorch/pytorch/pull/47761#issuecomment-747316775
               SkipInfo('TestGradients', 'test_fn_gradgrad', device_type='cuda'),)),
    OpInfo('linalg.svd',
           op=torch.linalg.svd,
           aten_name='linalg_svd',
           dtypes=floating_and_complex_types(),
           test_inplace_grad=False,
           sample_inputs_func=sample_inputs_linalg_svd,
           decorators=[
               skipCUDAIfNoMagma,
               skipCPUIfNoLapack,
               # gradgrad checks are slow
               DecorateInfo(slowTest, 'TestGradients', 'test_fn_gradgrad'),
           ],
           skips=(
               # cuda gradchecks are very slow
               # see discussion https://github.com/pytorch/pytorch/pull/47761#issuecomment-747316775
               SkipInfo('TestGradients', 'test_fn_gradgrad', device_type='cuda'),)),
    OpInfo('polar',
           dtypes=floating_types(),
           test_inplace_grad=False,
           sample_inputs_func=sample_inputs_polar),
    OpInfo('pinverse',
           op=torch.pinverse,
           dtypes=floating_and_complex_types(),
           test_inplace_grad=False,
           supports_out=False,
           sample_inputs_func=sample_inputs_linalg_pinv,
           decorators=[skipCUDAIfNoMagma, skipCPUIfNoLapack]),
    OpInfo('gather',
           dtypes=all_types_and_complex_and(torch.bool, torch.float16),
           dtypesIfCUDA=all_types_and_complex_and(torch.bool, torch.float16, torch.bfloat16),
           test_inplace_grad=False,
           sample_inputs_func=sample_inputs_gather,
           skips=(
               # gather does not correctly warn when resizing out= inputs
               SkipInfo('TestCommon', 'test_out'),
           )),
    OpInfo('index_fill',
           dtypes=all_types_and_complex_and(torch.bool, torch.float16, torch.bfloat16),
           test_inplace_grad=False,
           supports_out=False,
           sample_inputs_func=sample_inputs_index_fill),
    OpInfo('index_select',
           dtypes=all_types_and_complex_and(torch.bool, torch.float16, torch.bfloat16),
           test_inplace_grad=False,
           skips=(
               # https://github.com/pytorch/pytorch/issues/49707
               SkipInfo('TestCommon', 'test_variant_consistency_eager',
                        dtypes=[torch.float16, torch.bfloat16]),
               SkipInfo('TestCommon', 'test_variant_consistency_jit', dtypes=[torch.float16, torch.bfloat16]),
               # index_select does not correctly warn when resizing out= inputs
               SkipInfo('TestCommon', 'test_out')
           ),
           sample_inputs_func=sample_inputs_index_select),
    OpInfo('sort',
           dtypes=all_types_and(torch.bool, torch.float16),
           # sort on CUDA is still in the TH, no torch.bool/torch.float16 support yet
           dtypesIfCUDA=all_types_and(torch.float16),
           dtypesIfROCM=all_types_and(torch.float16),
           test_inplace_grad=False,
           sample_inputs_func=sample_inputs_sort,
           skips=(
               # sort does not correctly warn when resizing out= inputs
               SkipInfo('TestCommon', 'test_out'),
           )),
    OpInfo('stack',
<<<<<<< HEAD
           dtypes=all_types_and_complex_and(torch.bool, torch.float16, torch.bfloat16),
           test_inplace_grad=False,
           supports_tensor_out=False,
           sample_inputs_func=sample_inputs_stack,
           skips=(
               # This test is not working properly for TensorList inputs
               SkipInfo('TestCommon', 'test_variant_consistency_jit'),
           )),
    OpInfo('hstack',
           dtypes=all_types_and_complex_and(torch.bool, torch.float16, torch.bfloat16),
           test_inplace_grad=False,
           supports_tensor_out=False,
           sample_inputs_func=sample_inputs_hstack_dstack_vstack,
           skips=(
               # This test is not working properly for TensorList inputs
               SkipInfo('TestCommon', 'test_variant_consistency_jit'),
           )),
    OpInfo('vstack',
           dtypes=all_types_and_complex_and(torch.bool, torch.float16, torch.bfloat16),
           test_inplace_grad=False,
           supports_tensor_out=False,
           sample_inputs_func=sample_inputs_hstack_dstack_vstack,
           skips=(
               # This test is not working properly for TensorList inputs
               SkipInfo('TestCommon', 'test_variant_consistency_jit'),
           )),
    OpInfo('dstack',
           dtypes=all_types_and_complex_and(torch.bool, torch.float16, torch.bfloat16),
           test_inplace_grad=False,
           supports_tensor_out=False,
           sample_inputs_func=sample_inputs_hstack_dstack_vstack,
           skips=(
               # This test is not working properly for TensorList inputs
               SkipInfo('TestCommon', 'test_variant_consistency_jit'),
           )),
=======
           # gradcheck expects the input arguments as a flat list
           op=lambda *args, idx, **kwargs: torch.stack([*args], idx, **kwargs),
           dtypes=all_types_and_complex_and(torch.bool, torch.float16, torch.bfloat16),
           test_inplace_grad=False,
           skips=(
               SkipInfo('TestCommon', 'test_variant_consistency_jit',
                        dtypes=all_types_and_complex_and(torch.bool, torch.float16, torch.bfloat16)),
               # stack does not correctly warn when resizing out= inputs
               SkipInfo('TestCommon', 'test_out'),
           ),
           sample_inputs_func=sample_inputs_stack),
    OpInfo('hstack',
           # gradcheck expects the input arguments as a flat list
           op=lambda *args, **kwargs: torch.hstack([*args], **kwargs),
           dtypes=all_types_and_complex_and(torch.bool, torch.float16, torch.bfloat16),
           test_inplace_grad=False,
           skips=(
               SkipInfo('TestCommon', 'test_variant_consistency_jit',
                        dtypes=all_types_and_complex_and(torch.bool, torch.float16, torch.bfloat16)),
               # hstack does not correctly warn when resizing out= inputs
               SkipInfo('TestCommon', 'test_out')),
           sample_inputs_func=sample_inputs_hstack_dstack_vstack),
    OpInfo('vstack',
           # gradcheck expects the input arguments as a flat list
           op=lambda *args, **kwargs: torch.vstack([*args], **kwargs),
           dtypes=all_types_and_complex_and(torch.bool, torch.float16, torch.bfloat16),
           test_inplace_grad=False,
           skips=(
               SkipInfo('TestCommon', 'test_variant_consistency_jit',
                        dtypes=all_types_and_complex_and(torch.bool, torch.float16, torch.bfloat16)),
               # vstack does not correctly warn when resizing out= inputs
               SkipInfo('TestCommon', 'test_out'),
           ),
           sample_inputs_func=sample_inputs_hstack_dstack_vstack),
    OpInfo('dstack',
           # gradcheck expects the input arguments as a flat list
           op=lambda *args, **kwargs: torch.dstack([*args], **kwargs),
           dtypes=all_types_and_complex_and(torch.bool, torch.float16, torch.bfloat16),
           test_inplace_grad=False,
           skips=(
               SkipInfo('TestCommon', 'test_variant_consistency_jit',
                        dtypes=all_types_and_complex_and(torch.bool, torch.float16, torch.bfloat16)),
               # dstack does not correctly warn when resizing out= inputs
               SkipInfo('TestCommon', 'test_out'),),
           sample_inputs_func=sample_inputs_hstack_dstack_vstack),
>>>>>>> 997f05cd
    OpInfo('movedim',
           dtypes=all_types_and_complex_and(torch.bool, torch.float16, torch.bfloat16),
           test_inplace_grad=False,
           supports_out=False,
           sample_inputs_func=sample_movedim_moveaxis),
    OpInfo('moveaxis',
           dtypes=all_types_and_complex_and(torch.bool, torch.float16, torch.bfloat16),
           test_inplace_grad=False,
           supports_out=False,
           sample_inputs_func=sample_movedim_moveaxis),
    ShapeFuncInfo('repeat',
                  op=lambda x, dims: x.repeat(dims),
                  ref=np.tile,
                  dtypes=all_types_and_complex_and(torch.bool, torch.float16, torch.bfloat16),
                  supports_out=False,
                  test_inplace_grad=False,
                  skips=(
                      # torch.repeat does not exist so we get a RuntimeError.
                      SkipInfo('TestCommon', 'test_variant_consistency_jit',
                               dtypes=all_types_and_complex_and(torch.bool, torch.float16, torch.bfloat16)),
                  ),
                  sample_inputs_func=sample_repeat_tile),
    ShapeFuncInfo('tile',
                  ref=np.tile,
                  dtypes=all_types_and_complex_and(torch.bool, torch.float16, torch.bfloat16),
                  supports_out=False,
                  test_inplace_grad=False,
                  sample_inputs_func=sample_repeat_tile),
    OpInfo('var',
           dtypes=floating_types_and(),
           dtypesIfCUDA=floating_and_complex_types_and(torch.half, torch.bfloat16),
           sample_inputs_func=sample_inputs_std_var,
           # TODO: revisit, some var signatures do support out (see std, too)
           supports_out=False,
           test_complex_grad=False,
           test_inplace_grad=False,
           # var has only partial support for complex and half (#51127)
           skips=(SkipInfo('TestOpInfo', 'test_unsupported_dtypes',
                           dtypes=[torch.half, torch.complex64, torch.complex128]),),
           assert_autodiffed=True,
           ),
]

if TEST_SCIPY:
    def reference_sigmoid(x):
        # 'scipy.special.expit' not supported for the input types
        if x.dtype in [np.complex64, np.complex128]:
            return (1 / (1 + np.exp(-x)))
        return scipy.special.expit(x)

    def reference_lgamma(x):
        # scipy.special.gammaln returns `-inf` when input is `-inf`.
        # While Pytorch, C and C++, all return `inf` when input is `-inf`.
        # Reference:
        # https://en.cppreference.com/w/cpp/numeric/math/lgamma
        # https://en.cppreference.com/w/c/numeric/math/lgamma

        # To handle the above discrepancy,
        # we replace -inf with inf so values
        # that were originally -inf map to inf as expected
        if x.dtype.kind == 'f':
            x = np.where(x == float('-inf'), np.array(float('inf'), dtype=x.dtype), x)

        out = scipy.special.gammaln(x)

        if x.dtype == np.float16:
            # `scipy.special.gammaln` returns output of float32 when input is float16,
            # while `torch.lgamma` preserves `float16`. But due to smaller range of float16,
            # Pytorch version outputs `inf` while SciPy returns finite values.
            out = out.astype(np.float16)

        return out

    op_db_scipy_reference: List[OpInfo] = [
        UnaryUfuncInfo('sigmoid',
                       ref=reference_sigmoid,
                       decorators=(precisionOverride({torch.float16: 1e-2,
                                                      torch.bfloat16: 1e-2}),),
                       skips=(
                           SkipInfo('TestUnaryUfuncs', 'test_reference_numerics_extremal',
                                    device_type='cpu', dtypes=[torch.cfloat, torch.cdouble]),
                           SkipInfo('TestUnaryUfuncs', 'test_reference_numerics_hard',
                                    device_type='cpu', dtypes=[torch.cfloat, torch.cdouble]),
                           SkipInfo('TestUnaryUfuncs', 'test_reference_numerics_normal',
                                    device_type='cpu', dtypes=[torch.cfloat, torch.cdouble]),
                           # RuntimeError: sigmoid does not support automatic differentiation for outputs with complex dtype.
                           SkipInfo('TestCommon', 'test_variant_consistency_jit',
                                    dtypes=[torch.complex64, torch.complex128]),
                           SkipInfo('TestCommon', 'test_variant_consistency_eager',
                                    dtypes=[torch.complex64, torch.complex128]),),
                       dtypes=all_types_and_complex_and(torch.bool, torch.bfloat16),
                       dtypesIfCPU=all_types_and_complex_and(torch.bool, torch.bfloat16),
                       dtypesIfCUDA=all_types_and(torch.bool, torch.half, torch.bfloat16),
                       safe_casts_outputs=True,
                       assert_autodiffed=True,
                       test_complex_grad=False),  # Reference: https://github.com/pytorch/pytorch/issues/48552
        UnaryUfuncInfo('digamma',
                       ref=scipy.special.digamma,
                       decorators=(precisionOverride({torch.float16: 5e-1}),),
                       dtypes=all_types_and(torch.bool),
                       dtypesIfCPU=all_types_and(torch.bool),
                       dtypesIfCUDA=all_types_and(torch.bool, torch.half),
                       skips=(
                           # In some cases, output is NaN (for input close to
                           # negative integers) especially due to reduced precision
                           # in float16 and NaN's can't be tested for equality.
                           SkipInfo('TestCommon', 'test_variant_consistency_jit',
                                    device_type='cuda', dtypes=[torch.float16]),),
                       safe_casts_outputs=True),
        UnaryUfuncInfo('erf',
                       ref=scipy.special.erf,
                       decorators=(precisionOverride({torch.float16: 1e-2,
                                                      torch.bfloat16: 1e-2}),),
                       dtypes=all_types_and(torch.bool),
                       dtypesIfCPU=all_types_and(torch.bool, torch.bfloat16),
                       dtypesIfCUDA=all_types_and(torch.bool, torch.half, torch.bfloat16),
                       skips=(
                           # RuntimeError: "pow" not implemented for 'BFloat16'
                           SkipInfo('TestCommon', 'test_variant_consistency_jit',
                                    dtypes=[torch.bfloat16]),),
                       assert_autodiffed=True,
                       safe_casts_outputs=True),
        UnaryUfuncInfo('erfc',
                       ref=scipy.special.erfc,
                       decorators=(precisionOverride({torch.float16: 1e-2,
                                                      torch.bfloat16: 1e-2}),),
                       dtypes=all_types_and(torch.bool),
                       dtypesIfCPU=all_types_and(torch.bool, torch.bfloat16),
                       dtypesIfCUDA=all_types_and(torch.bool, torch.half),
                       skips=(
                           # RuntimeError: "pow" not implemented for 'BFloat16'
                           SkipInfo('TestCommon', 'test_variant_consistency_jit',
                                    dtypes=[torch.bfloat16]),),
                       assert_autodiffed=True,
                       safe_casts_outputs=True),
        UnaryUfuncInfo('erfinv',
                       ref=scipy.special.erfinv,
                       decorators=(precisionOverride({torch.float16: 1e-2,
                                                      torch.bfloat16: 1e-2,
                                                      torch.float32: 1e-4}),),
                       dtypes=all_types_and(torch.bool),
                       dtypesIfCPU=all_types_and(torch.bool, torch.bfloat16),
                       dtypesIfCUDA=all_types_and(torch.bool, torch.half),
                       safe_casts_outputs=True,
                       domain=(-1, 1),
                       skips=(
                           # Reference: https://github.com/pytorch/pytorch/pull/49155#issuecomment-742664611
                           SkipInfo('TestUnaryUfuncs', 'test_reference_numerics_extremal',
                                    active_if=LooseVersion(scipy.__version__) < "1.4.0"),
                           SkipInfo('TestUnaryUfuncs', 'test_reference_numerics_hard',
                                    active_if=LooseVersion(scipy.__version__) < "1.4.0"),
                           SkipInfo('TestUnaryUfuncs', 'test_reference_numerics_normal',
                                    active_if=LooseVersion(scipy.__version__) < "1.4.0"),
                           # RuntimeError: "pow" not implemented for 'BFloat16'
                           SkipInfo('TestCommon', 'test_variant_consistency_jit',
                                    dtypes=[torch.bfloat16]),
                       )
                       ),
        UnaryUfuncInfo('lgamma',
                       ref=reference_lgamma,
                       aliases=('special.gammaln', ),
                       decorators=(precisionOverride({torch.float16: 7e-1}),),
                       dtypes=all_types_and(torch.bool),
                       dtypesIfCPU=all_types_and(torch.bool, torch.bfloat16),
                       dtypesIfCUDA=all_types_and(torch.bool, torch.half),
                       skips=(
                           # Reference: https://github.com/pytorch/pytorch/pull/50140#discussion_r552615345
                           SkipInfo('TestUnaryUfuncs', 'test_reference_numerics_extremal',
                                    dtypes=[torch.bfloat16]),
                           SkipInfo('TestUnaryUfuncs', 'test_reference_numerics_hard',
                                    device_type='cpu', dtypes=[torch.bfloat16]),
                           SkipInfo('TestUnaryUfuncs', 'test_reference_numerics_normal',
                                    device_type='cpu', dtypes=[torch.bfloat16]),
                           # Reference: https://github.com/pytorch/pytorch/pull/50140#issuecomment-756150214
                           SkipInfo('TestUnaryUfuncs', 'test_reference_numerics_extremal',
                                    dtypes=[torch.float32, torch.float64], active_if=IS_WINDOWS),
                           SkipInfo('TestUnaryUfuncs', 'test_reference_numerics_hard',
                                    dtypes=[torch.float32, torch.float64], active_if=IS_WINDOWS),
                           SkipInfo('TestUnaryUfuncs', 'test_reference_numerics_normal',
                                    dtypes=[torch.float32, torch.float64], active_if=IS_WINDOWS),
                           # Backward of `lgamma` uses `digamma` but `digamma`
                           # is not implemented for `BFloat16`
                           # Error Raised:
                           #   RuntimeError: "digamma" not implemented for 'BFloat16'
                           SkipInfo('TestCommon', 'test_variant_consistency_jit',
                                    dtypes=[torch.bfloat16]),
                       ),
                       safe_casts_outputs=True),
        UnaryUfuncInfo('logit',
                       ref=scipy.special.logit,
                       domain=(0, 1),
                       decorators=(precisionOverride({torch.bfloat16: 5e-1,
                                                      torch.float16: 5e-1}),),
                       dtypes=all_types_and(torch.half),
                       dtypesIfCPU=all_types_and(torch.bool, torch.bfloat16),
                       dtypesIfCUDA=all_types_and(torch.bool, torch.half, torch.bfloat16),
                       sample_inputs_func=sample_inputs_logit,
                       safe_casts_outputs=True),
        OpInfo('xlogy',
               dtypes=all_types_and(torch.bool),
               dtypesIfCPU=all_types_and(torch.bool, torch.half, torch.bfloat16),
               dtypesIfCUDA=all_types_and(torch.bool, torch.half, torch.bfloat16),
               test_inplace_grad=True,
               safe_casts_outputs=True,
               sample_inputs_func=sample_inputs_xlogy),
        OpInfo('trace',
               dtypes=all_types_and_complex(),
               dtypesIfCUDA=all_types_and_complex_and(torch.bool, torch.half),
               test_inplace_grad=False,
               supports_out=False,
               sample_inputs_func=sample_inputs_trace)
    ]
    op_db = op_db + op_db_scipy_reference

# Common operator groupings
unary_ufuncs = [op for op in op_db if isinstance(op, UnaryUfuncInfo)]
spectral_funcs = [op for op in op_db if isinstance(op, SpectralFuncInfo)]
sparse_unary_ufuncs = [op for op in op_db if isinstance(op, UnaryUfuncInfo) and op.supports_sparse is True]
shape_funcs = [op for op in op_db if isinstance(op, ShapeFuncInfo)]

def index_variable(shape, max_indices, device=torch.device('cpu')):
    if not isinstance(shape, tuple):
        shape = (shape,)
    index = torch.rand(*shape, device=device).mul_(max_indices).floor_().long()
    return index


def index_perm_variable(shape, max_indices):
    if not isinstance(shape, tuple):
        shape = (shape,)

    index = torch.randperm(max_indices).narrow(0, 0, reduce(mul, shape)).view(shape)
    return index


def gather_variable(shape, index_dim, max_indices, duplicate=False, device=torch.device('cpu')):
    assert len(shape) == 2
    assert index_dim < 2
    batch_dim = 1 - index_dim
    index = torch.zeros(*shape, dtype=torch.long, device=device)
    for i in range(shape[index_dim]):
        index.select(index_dim, i).copy_(
            torch.randperm(max_indices, device=device)[:shape[batch_dim]])
    if duplicate:
        index.select(batch_dim, 0).copy_(index.select(batch_dim, 1))
    return index


def bernoulli_scalar():
    return torch.tensor(0, dtype=torch.bool).bernoulli_()


def mask_not_all_zeros(shape):
    assert len(shape) > 0
    while True:
        result = torch.randn(shape).gt(0)
        if result.sum() > 0:
            return result


def uniform_scalar(offset=0, requires_grad=False):
    v = torch.rand(()) + offset
    v.requires_grad = requires_grad
    return v


def normal_scalar_clamp(amin, amax, requires_grad=False):
    v = torch.randn(()).clamp(amin, amax)
    v.requires_grad = requires_grad
    return v


def prod_zeros(dim_size, dim_select):
    assert len(dim_select) == 2
    result = torch.randn(dim_size, dim_size, dim_size)
    result.narrow(dim_select[0], 0, 1).narrow(dim_select[1], 1, 1).zero_()
    result.narrow(dim_select[0], 2, 1).narrow(dim_select[1], 3, 1).zero_()
    result.narrow(dim_select[0], 4, 1).narrow(dim_select[1], 3, 1).zero_()
    return result


non_differentiable = collections.namedtuple('non_differentiable', ['tensor'])


class dont_convert(tuple):
    pass


class NoArgsClass(object):
    def __iter__(self):
        return self

    def __next__(self):
        raise StopIteration()
    next = __next__  # Python 2 compatibility

    def __len__(self):
        return 0

NO_ARGS = NoArgsClass()

def ident(x):
    return x

# Do NOT add to this list. Method tests are being DEPRECATED and replaced by OpInfos.
# See https://github.com/pytorch/pytorch/wiki/Writing-tests-in-PyTorch-1.8
#
# (
#   method name,
#   input size/constructing fn,
#   args (tuple represents shape of a tensor arg),
#   test variant name (will be used at test name suffix),    // optional
#   (should_check_autodiff[bool], nonfusible_nodes, fusible_nodes) for autodiff, // optional
#   indices for possible dim arg,                            // optional
#   fn mapping output to part that should be gradcheck'ed,   // optional
#   kwargs                                                   // optional
# )
# Note: some functions have separate schema for (Tensor other) and (Scalar other),
#       and it's possible that we only support AD for Scalar version but not Tensor
#       version, and vice versa.
#       When writing tests, only scalar(float/int) input triggers the Scalar schema.
#       uniform_scalar produces a scalar **Tensor** which won't match Scalar input.
def method_tests():
    set_rng_seed(0)
    return [
        ('add', (S, S, S), ((S, S, S),), '', (True,)),
        ('add', (S, S, S), ((S, S),), 'broadcast_rhs', (True,)),
        ('add', (S, S), ((S, S, S),), 'broadcast_lhs', (True,)),
        ('add', (S, 1, S), ((M, S),), 'broadcast_all', (True,)),
        ('add', (), ((),), 'scalar', (True,)),
        ('add', (S, S, S), ((),), 'scalar_broadcast_rhs', (True,)),
        ('add', (), ((S, S, S),), 'scalar_broadcast_lhs', (True,)),
        ('add', (S, S, S), (3.14,), 'constant', (True,)),
        ('add', (), (3.14,), 'scalar_constant', (True,)),
        ('add', (S, S, S), (3.14j,), 'complex_scalar_constant', (True,)),
        ('__radd__', (S, S, S), (3.14,), 'constant', (True, 'aten::add')),
        ('__radd__', (), (3.14,), 'scalar_constant', (True, 'aten::add')),
        ('sub', (S, S, S), ((S, S, S),), '', (True,)),
        ('sub', (S, S, S), ((S, S),), 'broadcast_rhs', (True,)),
        ('sub', (S, S), ((S, S, S),), 'broadcast_lhs', (True,)),
        ('sub', (S, 1, S), ((M, S),), 'broadcast_all', (True,)),
        ('sub', (S, S, S), ((),), 'scalar_broadcast_rhs', (True,)),
        ('sub', (), ((S, S, S),), 'scalar_broadcast_lhs', (True,)),
        ('sub', (S, S, S), (3.14,), 'constant', (True,)),
        ('sub', (), (3.14,), 'scalar_constant', (True,)),
        ('sub', (S, S, S), (3.14j,), 'complex_scalar_constant', (True,)),
        ('__rsub__', (S, S, S), (3.14,), 'constant', (True, 'aten::rsub')),
        ('__rsub__', (), (3.14,), 'scalar_constant', (True, 'aten::rsub')),
        ('mul', (S, S, S), ((S, S, S),), '', (True,)),
        ('mul', (), ((),), 'scalar', (True,)),
        ('mul', (S, S, S), ((S, S),), 'broadcast_rhs', (True,)),
        ('mul', (S, S), ((S, S, S),), 'broadcast_lhs', (True,)),
        ('mul', (S, 1, S), ((M, S),), 'broadcast_all', (True,)),
        ('mul', (S, S, S), ((),), 'scalar_broadcast_rhs', (True,)),
        ('mul', (), ((S, S, S),), 'scalar_broadcast_lhs', (True,)),
        ('mul', (S, S, S), (3.14,), 'constant', (True,)),
        ('mul', (), (3.14,), 'scalar_constant', (True,)),
        # TODO(@anjali411): enable these tests
        # ('mul', (S, S, S), (3.14j,), 'imaginary_constant', (True,)),
        # ('mul', (), (3.14j,), 'imaginary_scalar_constant', (True,)),
        ('__rmul__', (S, S, S), (3.14,), 'constant', (True, 'aten::mul')),
        ('__rmul__', (), (3.14,), 'scalar_constant', (True, 'aten::mul')),
        ('div', (S, S, S), (torch.rand(S, S, S) + 0.1,), '', (True,)),
        ('div', (S, S, S), (torch.rand(S, S) + 0.1,), 'broadcast_rhs', (True,)),
        ('div', (S, S), (torch.rand(S, S, S) + 0.1,), 'broadcast_lhs', (True,)),
        ('div', (S, 1, S), (torch.rand(M, S) + 0.1,), 'broadcast_all', (True,)),
        ('div', (), (uniform_scalar(0.1),), 'scalar', (True,)),
        ('div', (S, S, S), (uniform_scalar(0.1),), 'scalar_broadcast_rhs', (True,)),
        ('div', (), (uniform_scalar(0.1),), 'scalar_broadcast_lhs', (True,)),
        ('div', torch.rand(S, S, S) + 1e-1, (3.14,), 'constant', (True,)),
        ('div', uniform_scalar(1e-1, requires_grad=True), (3.14,), 'scalar_constant', (True,)),
        ('true_divide', (S, S, S), (torch.rand(S, S, S) + 0.1,), '', (True,)),
        ('true_divide', (S, S, S), (torch.rand(S, S) + 0.1,), 'broadcast_rhs', (True,)),
        ('true_divide', (S, S), (torch.rand(S, S, S) + 0.1,), 'broadcast_lhs', (True,)),
        ('true_divide', (S, 1, S), (torch.rand(M, S) + 0.1,), 'broadcast_all', (True,)),
        ('true_divide', (), (uniform_scalar(0.1),), 'scalar', (True,)),
        ('true_divide', (S, S, S), (uniform_scalar(0.1),), 'scalar_broadcast_rhs', (True,)),
        ('true_divide', (), (uniform_scalar(0.1),), 'scalar_broadcast_lhs', (True,)),
        ('true_divide', torch.rand(S, S, S) + 1e-1, (3.14,), 'constant', (True,)),
        ('true_divide', uniform_scalar(1e-1, requires_grad=True), (3.14,), 'scalar_constant', (True,)),
        ('__rdiv__', torch.rand(S, S, S) + 1e-1, (3.14,), 'constant',
            (True, [], ['aten::mul', 'aten::reciprocal'])),
        ('__rdiv__', uniform_scalar(1e-1, requires_grad=True), (3.14,), 'scalar_constant',
            (True, [], ['aten::mul', 'aten::reciprocal'])),
        ('__rdiv__', torch.rand(S, S, S, dtype=torch.cdouble) + 1e-1, (3.14j,), 'complex_constant',
            (True, [], ['aten::mul', 'aten::reciprocal'])),
        ('__rdiv__', uniform_scalar(1e-1 * (1 + 1j), requires_grad=True), (3.14j,), 'complex_scalar_constant',
            (True, [], ['aten::mul', 'aten::reciprocal'])),
        ('div', (S, S, S), (torch.rand(S, S, S, dtype=torch.cdouble) + 0.1,), 'complex', (True,)),
        ('div', (S, S, S), (torch.rand(S, S, dtype=torch.cdouble) + 0.1,), 'complex_broadcast_rhs', (True,)),
        ('div', (S, S), (torch.rand(S, S, S, dtype=torch.cdouble) + 0.1,), 'complex_broadcast_lhs', (True,)),
        ('div', (S, 1, S), (torch.rand(M, S, dtype=torch.cdouble) + 0.1,), 'complex_broadcast_all', (True,)),
        ('div', (), (uniform_scalar(0.1j),), 'complex_scalar', (True,)),
        ('div', (S, S, S), (uniform_scalar(0.1j),), 'complex_scalar_broadcast_rhs', (True,)),
        ('div', (), (uniform_scalar(0.1j),), 'complex_scalar_broadcast_lhs', (True,)),
        ('div', torch.rand(S, S, S, dtype=torch.cdouble) + 1e-1, (3.14j,), 'complex_constant', (True,)),
        ('div', uniform_scalar(1e-1j, requires_grad=True), (3.14j,), 'complex_scalar_constant', (True,)),
        ('pow', torch.rand(S, S, S) + 1e-3, (torch.rand(S, S, S) + 0.1,), '', (True,)),
        ('pow', torch.rand(S, S, S) + 1e-3, (torch.rand(1,) + 0.1,), 'broadcast_rhs', (True,)),
        ('pow', torch.rand(1,) + 1e-3, (torch.rand(S, S, S) + 0.1,), 'broadcast_lhs', (True,)),
        ('pow', torch.rand(S, 1, S) + 1e-3, (torch.rand(1, S, 1) + 0.1,), 'broadcast_all', (True,)),
        ('pow', uniform_scalar(1e-3, requires_grad=True), (uniform_scalar(0.1),), 'scalar', (True,)),
        ('pow', torch.rand(S, S, S) + 1e-3, (uniform_scalar(0.1),), 'scalar_broadcast_rhs', (True,)),
        ('pow', uniform_scalar(1e-3, requires_grad=True), (torch.rand(S, S, S) + 0.1,), 'scalar_broadcast_lhs', (True,)),
        ('pow', torch.rand(S, S, S) + 1e-3, (3.14,), 'constant', (True,)),
        ('pow', torch.rand(S, S, S, dtype=torch.cdouble) + 1e-3 * (1 + 1j), (3.14,), 'complex_constant', (True,)),
        ('__rpow__', torch.rand(S, S, S) + 1e-3, (3.14,), 'constant', (True, 'aten::pow')),
        ('pow', uniform_scalar(1e-3, requires_grad=True), (3.14,), 'scalar_constant', (True,)),
        ('pow', uniform_scalar(1e-3 * (1 + 1j), requires_grad=True), (3.14,), 'complex_scalar_constant', (True,)),
        ('pow', uniform_scalar(1e-3 * (1 + 1j), requires_grad=True), (3.14j,), 'complex_imaginary_exponent', (True,)),
        ('__rpow__', uniform_scalar(1e-3, requires_grad=True), (3.14,), 'scalar_constant', (True, 'aten::pow')),
        ('float_power', torch.rand(S, S, S) + 1e-3, (torch.rand(S, S, S) + 0.1,), ''),
        ('float_power', torch.rand(S, S, S) + 1e-3, (torch.rand(1,) + 0.1,), 'broadcast_rhs'),
        ('float_power', torch.rand(1,) + 1e-3, (torch.rand(S, S, S) + 0.1,), 'broadcast_lhs'),
        ('float_power', torch.rand(S, 1, S) + 1e-3, (torch.rand(1, S, 1) + 0.1,), 'broadcast_all'),
        ('float_power', uniform_scalar(1e-3, requires_grad=True), (uniform_scalar(0.1),), 'scalar'),
        ('float_power', torch.rand(S, S, S) + 1e-3, (uniform_scalar(0.1),), 'scalar_broadcast_rhs'),
        ('float_power', uniform_scalar(1e-3, requires_grad=True), (torch.rand(S, S, S) + 0.1,), 'scalar_broadcast_lhs'),
        ('float_power', torch.rand(S, S, S) + 1e-3, (3.14,), 'constant'),
        ('transpose', (1, 2, 3), (1, 2), 'dim', (False,), [0, 1]),
        ('transpose', (), (0, 0), 'scalar', (False,)),
        ('transpose', (1,), (0, 0), '1d', (False,)),
        ('transpose', (L, L), (0, 1), '2d', (False,)),
        ('transpose', (S, S, S), (2, 0), '3d', (False,)),
        ('swapdims', (1, 2, 3), (1, 2), 'dim', (False,), [0, 1]),
        ('swapdims', (), (0, 0), 'scalar', (False,)),
        ('swapdims', (1,), (0, 0), '1d', (False,)),
        ('swapdims', (L, L), (0, 1), '2d', (False,)),
        ('swapdims', (S, S, S), (2, 0), '3d', (False,)),
        ('swapaxes', (1, 2, 3), (1, 2), 'dim', (False,), [0, 1]),
        ('swapaxes', (), (0, 0), 'scalar', (False,)),
        ('swapaxes', (1,), (0, 0), '1d', (False,)),
        ('swapaxes', (L, L), (0, 1), '2d', (False,)),
        ('swapaxes', (S, S, S), (2, 0), '3d', (False,)),
        ('t', (1, 2), NO_ARGS, '', (False,)),
        ('view', (S, S, S), (S * S, S), '', (False,)),
        ('view', (torch.Size([S * S, S]),), (S, S, S), 'size', (False,)),
        ('view', (S,), (S,), '1d', (False,)),
        ('view', (), (dont_convert(()),), 'scalar_to_scalar', (False,)),
        ('view', (), (1,), 'scalar_to_1d', (False,)),
        ('ravel', (S, S, S), NO_ARGS, '', (False,)),
        ('reshape', (S, S, S), (S * S, S), '', (False,)),
        ('reshape', (torch.Size([S * S, S]),), (S, S, S), 'size', (False,)),
        ('reshape', (S,), (S,), '1d', (False,)),
        ('reshape', (), (dont_convert(()),), 'scalar_to_scalar', (False,)),
        ('reshape', (), (1,), 'scalar_to_1d', (False,)),
        ('reshape_as', (S, S, S), (non_differentiable(torch.rand(S * S, S)),)),
        ('reshape_as', (), (non_differentiable(torch.tensor(42.)),), 'scalar'),
        ('reshape_as', (), (non_differentiable(torch.rand(1, 1)),), 'scalar_to_dims'),
        ('roll', (S, S, S), (0, 0), 'd0'),
        ('roll', (S, S, S), (1, 2), 'd12'),
        ('roll', (S, S, S), (0, 2,), 'd02'),
        ('roll', (S, S, S), (2, 0,), 'd20'),
        ('roll', (S, S, S), (-1, 0), 'neg_shift'),
        ('roll', (S, S, S), (10000, 1), 'loop_shift'),
        ('roll', (S, S, S), (2,), 'flattened'),
        ('roll', (S, S, S), ([1, 2, -1], [0, 1, 2]), 'three_dims'),
        ('rot90', (S, S, S), (1, [0, 1],), 'k1_d01'),
        ('rot90', (S, S, S), (1, [1, 2],), 'k1_d12'),
        ('rot90', (S, S, S), (1, [1, -1],), 'k1_neg_d'),
        ('rot90', (S, S, S), (), 'default'),
        ('view_as', (S, S, S), (non_differentiable(torch.rand(S * S, S)),)),
        ('view_as', (), (non_differentiable(torch.tensor(5.5)),), 'scalar'),
        ('view_as', (), (non_differentiable(torch.rand(1, 1)),), 'scalar_to_dims'),
        ('expand', (S, 1, 1), (S, S, S), '', (False,)),
        ('expand', (torch.Size([S, 1, S]),), (S, S, S), 'size', (False,)),
        ('expand', (S, 1), (S, S, S), 'new_dim', (False,)),
        ('expand', (1,), (S, S, S), '1_element', (False,)),
        ('expand', (1, S), (1, 1, S), 'new_dim_front_old_front_1', (False,)),
        ('expand', (), (dont_convert(()),), 'scalar_to_scalar'),
        ('expand', (), (1, 3, 2), 'scalar_to_dims', (False,)),
        ('expand_as', (S, 1, 1), (torch.rand(S, S, S),), '', (False,)),
        ('copysign', (S, S, S), ((S, S, S),), '', (False,)),
        ('copysign', (S, S, S), ((S, S),), 'broadcast_rhs', (False,)),
        ('copysign', (S, S), ((S, S, S),), 'broadcast_lhs', (False,)),
        ('copysign', (S, 1, S), ((M, S),), 'broadcast_all', (False,)),
        ('copysign', (S, S), (3.14,), 'scalar', (False,)),
        ('copysign', (S, S), (0.0,), 'scalar_pos_zero', (False,)),
        # TorchScript does not recognize -0.0: Issue #46848
        # https://github.com/pytorch/pytorch/issues/46848
        # ('copysign', (S, S), (-0.0,), 'scalar_neg_zero', (False,)),
        ('real', (S, S, S), NO_ARGS, 'complex'),
        ('imag', (S, S, S), NO_ARGS, 'complex'),
        ('view_as_real', (S, S, S), NO_ARGS, 'complex'),
        ('view_as_complex', (S, S, 2), NO_ARGS),
        ('complex', (S, S, S), ((S, S, S),), ''),
        ('atan2', (S, S, S), ((S, S, S),)),
        ('atan2', (), ((),), 'scalar'),
        ('atan2', (S, S, S), ((S,),), 'broadcast_rhs'),
        ('atan2', (S,), ((S, S, S),), 'broadcast_lhs'),
        ('atan2', (S, 1, S), ((S, S),), 'broadcast_all'),
        ('sign', (S, S, S), NO_ARGS),
        ('sign', (), NO_ARGS, 'scalar'),
        ('sgn', (S, S, S), NO_ARGS),
        ('sgn', (), NO_ARGS, 'scalar'),
        # Removing the 'rsqrt' entries leads to failure in
        # test_index_fill_variable_dim_*
        # TODO: Remove when fixed.
        # Reference: https://github.com/pytorch/pytorch/issues/48230
        ('rsqrt', torch.rand(S, S, S) + 1e-2, NO_ARGS, '', (True,)),
        ('rsqrt', uniform_scalar(1e-2, requires_grad=True), NO_ARGS, 'scalar', (True,)),
        ('rsqrt', torch.rand(S, S, S, dtype=torch.cfloat) + 1e-2, NO_ARGS, 'complex', (True,)),
        ('rsqrt', uniform_scalar(1e-2 * (1 + 1j), requires_grad=True), NO_ARGS, 'complex_scalar', (True,)),
        ('fmod', (S, S, S), (1.5,), '', (True,)),
        ('fmod', (), (1.5,), 'scalar', (True,)),
        ('fmod', (S, S, S), (non_differentiable(torch.rand(S, S, S) + 1.5),), 'tensor'),
        ('fmod', (S,), (non_differentiable(torch.rand(S, S, S) + 1.5),), 'tensor_broadcast_lhs'),
        ('fmod', (S, S, S), (non_differentiable(torch.rand(S) + 1.5),), 'tensor_broadcast_rhs'),
        ('fmod', (S, 1, S), (non_differentiable(torch.rand(S, S) + 1.5),), 'tensor_broadcast_all'),
        ('fmod', (), (non_differentiable(uniform_scalar(1.5)),), 'scalar_tensor'),
        ('fmod', (), (non_differentiable(torch.rand(S, S, S) + 1.5),), 'scalar_tensor_broadcast_lhs'),
        ('fmod', (S, S, S), (non_differentiable(uniform_scalar(1.5)),), 'scalar_tensor_broadcast_rhs'),
        ('hypot', (S, S), ((S, S),)),
        ('remainder', (S, S, S), (1.5,), '', (True,)),
        ('remainder', (), (1.5,), 'scalar', (True,)),
        ('remainder', (S, S, S), (non_differentiable(torch.rand(S, S, S) + 1.5),), 'tensor'),
        ('remainder', (S,), (non_differentiable(torch.rand(S, S, S) + 1.5),), 'tensor_broadcast_lhs'),
        ('remainder', (S, 1, S), (non_differentiable(torch.rand(S, S) + 1.5),), 'tensor_broadcast_all'),
        ('remainder', (), (non_differentiable(uniform_scalar(1.5)),), 'scalar_tensor'),
        ('remainder', (), (non_differentiable(torch.rand(S, S, S) + 1.5),), 'scalar_tensor_broadcast_lhs'),
        ('lerp', (S, S, S), ((S, S, S), 0.4), 'no_broadcast', (True,)),
        ('lerp', (S, S, S), ((S,), 0.4), 'broadcast_rhs', (True,)),
        ('lerp', (S,), ((S, S, S), 0.4), 'broadcast_lhs', (True,)),
        ('lerp', (S, 1, S), ((S, S), 0.4), 'broadcast_all', (True,)),
        ('lerp', (), ((), 0.4), 'scalar', (True,)),
        ('lerp', (S, S, S), ((), 0.4), 'scalar_broadcast_rhs', (True,)),
        ('lerp', (), ((S, S, S), 0.4), 'scalar_broadcast_lhs', (True,)),
        ('lerp', (S, 1, S), ((S, S), (S, 1, 1, S)), 'tensor_broadcast_all', (True,)),
        ('mean', (S, S, S), NO_ARGS, '', (True,)),
        ('mean', (S, S, S), (1,), 'dim', (True,), [0]),
        ('mean', (S, S, S), (1, True,), 'keepdim_dim', (True,), [0]),
        ('mean', (), NO_ARGS, 'scalar', (True,)),
        ('mean', (), (0,), 'scalar_dim', (True,), [0]),
        ('mean', (), (0, True,), 'scalar_keepdim_dim', (True,), [0]),
        ('mean', (S, S, S), (), 'dtype', (True,), (), (), ident, {'dtype': torch.float64}),
        ('kthvalue', (S, S, S), (2,)),
        ('kthvalue', (S, S, S), (2, 1,), 'dim', (), [1]),
        ('kthvalue', (S, S, S), (2, 1,), 'dim_alert_nondeterministic', (), [1],
            [expectedAlertNondeterministic('kthvalue CUDA', 'cuda')]),
        ('kthvalue', (S, S, S), (2, 1, True,), 'keepdim_dim', (), [1]),
        ('kthvalue', (S,), (2, 0,), 'dim_1d', (), [1]),
        ('kthvalue', (S,), (2, 0, True,), 'keepdim_dim_1d', (), [1]),
        ('kthvalue', (), (1,), 'scalar', (), ()),
        ('kthvalue', (), (1, 0,), 'scalar_dim', (), [1]),
        ('kthvalue', (), (1, 0, True), 'scalar_keepdim_dim', (), [1]),
        ('quantile', (S, S, S), (0.5,)),
        ('quantile', (S, S, S), (0.5, 0), 'dim', (), [1]),
        ('quantile', (S, S, S), (0.5, None, True), 'keepdim'),
        ('quantile', (S, S, S), (0.5, 0, True), 'keepdim_dim', (), [1]),
        ('quantile', (), (0.5,), 'scalar'),
        ('nanquantile', (S, S, S), (0.5,)),
        ('nanquantile', (S, S, S), (0.5, 0), 'dim', (), [1]),
        ('nanquantile', (S, S, S), (0.5, None, True), 'keepdim'),
        ('nanquantile', (S, S, S), (0.5, 0, True), 'keepdim_dim', (), [1]),
        ('nanquantile', (), (0.5,), 'scalar'),
        ('median', (S, S, S), NO_ARGS),
        ('median', (S, S, S), (1,), 'dim', (), [0]),
        ('median', (S, S, S), (1,), 'dim_alert_nondeterministic', (), [0],
            [expectedAlertNondeterministic('median CUDA with indices output', 'cuda')]),
        ('median', (S, S, S), (1, True,), 'keepdim_dim', (), [0]),
        ('median', (), NO_ARGS, 'scalar'),
        ('median', (), (0,), 'scalar_dim', (), [0]),
        ('median', (), (0, True,), 'scalar_keepdim_dim', (), [0]),
        ('nanmedian', (S, S, S), NO_ARGS),
        ('nanmedian', (S, S, S), (1,), 'dim', (), [0]),
        ('nanmedian', (S, S, S), (1, True,), 'keepdim_dim', (), [0]),
        ('nanmedian', (), NO_ARGS, 'scalar'),
        ('nanmedian', (), (0,), 'scalar_dim', (), [0]),
        ('nanmedian', (), (0, True,), 'scalar_keepdim_dim', (), [0]),
        ('mode', (S, S, S), NO_ARGS),
        ('mode', (S, S, S), (1,), 'dim', (), [0]),
        ('mode', (S, S, S), (1, True,), 'keepdim_dim', (), [0]),
        ('mode', (), NO_ARGS, 'scalar'),
        ('mode', (), (0,), 'scalar_dim', (), [0]),
        ('mode', (), (0, True,), 'scalar_keepdim_dim', (), [0]),
        ('sum', (S, S, S), NO_ARGS),
        ('sum', (S, S, S), (1,), 'dim', (), [0]),
        ('sum', (S, S, S), (1, True,), 'keepdim_dim', (), [0]),
        ('sum', (), NO_ARGS, 'scalar'),
        ('sum', (), (0,), 'scalar_dim', (), [0]),
        ('sum', (), (0, True,), 'scalar_keepdim_dim', (), [0]),
        ('sum', (S, S, S), ([1, 2],), 'multi_dim'),
        ('sum', (S, S, S), ([1, 2], True,), 'multi_dim_keepdim'),
        ('nansum', (S, S, S), NO_ARGS),
        ('nansum', (S, S, S), (1,), 'dim', (), [0]),
        ('nansum', (S, S, S), (1, True,), 'keepdim_dim', (), [0]),
        ('nansum', (), NO_ARGS, 'scalar'),
        ('nansum', (), (0,), 'scalar_dim', (), [0]),
        ('nansum', (), (0, True,), 'scalar_keepdim_dim', (), [0]),
        ('nansum', (S, S, S), ([1, 2],), 'multi_dim'),
        ('nansum', (S, S, S), ([1, 2], True,), 'multi_dim_keepdim'),
        ('prod', (S, S, S), NO_ARGS),
        ('prod', (S, S, S), (1,), 'dim', (), [0]),
        ('prod', (S, S, S), (1, True,), 'keepdim_dim', (), [0]),
        ('prod', (), NO_ARGS, 'scalar'),
        ('prod', (), (0,), 'scalar_dim', (), [0]),
        ('prod', (), (0, True,), 'scalar_keepdim_dim', (), [0]),
        ('prod', prod_zeros(S, [0, 1]), NO_ARGS, 'zerodims2'),
        ('prod', prod_zeros(S, [0, 2]), NO_ARGS, 'zerodims1'),
        ('prod', prod_zeros(S, [1, 2]), NO_ARGS, 'zerodims0'),
        ('prod', prod_zeros(S, [0, 1]), (1,), 'zeros_dims2', (), [0]),
        ('prod', prod_zeros(S, [0, 2]), (1,), 'zeros_dims1', (), [0]),
        ('prod', prod_zeros(S, [1, 2]), (1,), 'zeros_dims0', (), [0]),
        ('prod', prod_zeros(S, [0, 1]), (1, True), 'keepdim_zeros_dims2', (), [0]),
        ('prod', prod_zeros(S, [0, 2]), (1, True), 'keepdim_zeros_dims1', (), [0]),
        ('prod', prod_zeros(S, [1, 2]), (1, True), 'keepdim_zeros_dims0', (), [0]),
        ('prod', prod_single_zero(S), NO_ARGS, 'single_zero'),
        ('prod', (torch.tensor(0., requires_grad=True)), NO_ARGS, 'scalar_zero'),
        ('prod', (torch.tensor(0., requires_grad=True)), (0,), 'scalar_dim_zero', (), [0]),
        ('prod', (torch.tensor(0., requires_grad=True)), (0, True,), 'scalar_keepdim_dim_zero', (), [0]),
        ('var_mean', (S, S, S), NO_ARGS, ''),
        ('var_mean', (S, S, S), (1,), 'dim', [0]),
        ('var_mean', (S, S, S), (1, True, True), 'keepdim_dim', [0]),
        ('var_mean', (S,), (0,), 'dim_1d', [0]),
        ('var_mean', (S,), (0, True, True), 'keepdim_dim_1d', [0]),
        ('std_mean', (S, S, S), NO_ARGS, ''),
        ('std_mean', (S, S, S), (1,), 'dim', [0]),
        ('std_mean', (S, S, S), (1, True, True), 'keepdim_dim', [0]),
        ('std_mean', (S,), (0,), 'dim_1d', [0]),
        ('std_mean', (S,), (0, True, True), 'keepdim_dim_1d', [0]),
        ('renorm', (S, S, S), (2, 1, 0.5), 'dim', (), [1]),
        ('renorm', (S, S, S), (1, 2, 3), 'norm_1'),
        ('renorm', (S, S, S), (inf, 2, 0.5), 'norm_inf'),
        ('logcumsumexp', (S, S, S), (0,), 'dim0', (), [0]),
        ('logcumsumexp', (S, S, S), (1,), 'dim1', (), [0]),
        ('logcumsumexp', (), (0,), 'dim0_scalar', (), [0]),
        ('cummax', (S, S, S), (0,), 'dim0', (), [0]),
        ('cummax', (S, S, S), (1,), 'dim1', (), [0]),
        ('cummax', (), (0,), 'dim0_scalar', (), [0]),
        ('cummin', (S, S, S), (0,), 'dim0', (), [0]),
        ('cummin', (S, S, S), (1,), 'dim1', (), [0]),
        ('cummin', (), (0,), 'dim0_scalar', (), [0]),
        ('cumsum', (S, S, S), (0,), 'dim0', (), [0]),
        ('cumsum', (S, S, S), (1,), 'dim1', (), [0]),
        ('cumsum', (S, S, S), (1,), 'dim1_cast', (), [0], (), ident, {'dtype': torch.float64}),
        ('cumsum', (), (0,), 'dim0_scalar', (), [0]),
        ('cumprod', (S, S, S), (0,)),
        ('cumprod', (S, S, S), (1,), 'dim1', (), [0]),
        ('cumprod', (), (0,), 'scalar'),
        ('cumprod', (torch.tensor(0., requires_grad=True)), (0,), 'scalar_zeros'),
        ('cumprod', prod_zeros(S, [0, 1]), (1,), 'zeros_dim2', (), [0]),
        ('cumprod', prod_zeros(S, [0, 2]), (1,), 'zeros_dim1', (), [0]),
        ('cumprod', prod_zeros(S, [1, 2]), (1,), 'zeros_dim0', (), [0]),
        ('cumprod', prod_zeros(S, [1, 2]), (1,), 'zeros_dim0_cast', (), [0], (), ident, {'dtype': torch.float64}),
        ('log_softmax', (S, S, S), (1, torch.float64,), 'kwarg_dtype_would_break_jit_loader', (True,)),
        ('unfold', (), (0, 1, 1), 'scalar', (), [0]),
        ('unfold', (S, S, S, S), (0, 3, 1), '4d_dim0_step1', (), [0]),
        ('unfold', (S, S, S, S), (1, 3, 1), '4d_dim1_step1', (), [0]),
        ('unfold', (S, S, S, S), (2, 3, 1), '4d_dim2_step1', (), [0]),
        ('unfold', (S, S, S, S), (3, 3, 1), '4d_dim3_step1', (), [0]),
        ('unfold', (S, S, S, S), (0, 3, 2), '4d_dim0_step2', (), [0]),
        ('unfold', (S, S, S, S), (1, 3, 2), '4d_dim1_step2', (), [0]),
        ('unfold', (S, S, S, S), (2, 3, 2), '4d_dim2_step2', (), [0]),
        ('unfold', (S, S, S, S), (3, 3, 2), '4d_dim3_step2', (), [0]),
        ('unfold', (S, S, S, S), (0, 4, 1), '4d_dim0_size4', (), [0]),
        ('unfold', (S, S, S, S), (1, 4, 1), '4d_dim1_size4', (), [0]),
        ('unfold', (S, S, S, S), (2, 4, 1), '4d_dim2_size4', (), [0]),
        ('unfold', (S, S, S, S), (3, 4, 1), '4d_dim3_size4', (), [0]),
        ('unfold', (M,), (0, 3, 1), '1d_step1', (), [0]),
        ('unfold', (M,), (0, 3, 2), '1d_step2', (), [0]),
        ('unfold', (M,), (0, 3, 3), '1d_step3', (), [0]),
        ('unfold', (1000,), (0, 3, 11), '1d_step_gt_size', (), [0]),
        ('unfold', (1000,), (0, 2, 27), '1d_step_gt_size2', (), [0]),
        ('unfold', (10, 10), (0, 1, 2), '2d_step_gt_size', (), [0]),
        ('unfold', (10, 10), (1, 2, 3), '2d_step_gt_size2', (), [0]),
        ('unfold', (10, 10), (1, 2, 2), '2d_step_ge_size2', (), [0]),
        ('unfold', (S, S, S), (2, 3, 2), 'lastdim', (), [0]),
        ('addmm', (S, M), ((S, S), (S, M)), '', (True, ['aten::add', 'aten::mm'])),
        ('addmm', (1,), ((S, S), (S, M)), 'broadcast_lhs', (True, ['aten::add', 'aten::mm'])),
        ('addmm', (S, M), ((S, S), (S, M)), 'coef', (True,), (), (), ident, {'beta': 0.2, 'alpha': 0.6}),
        ('addmm', (1,), ((S, S), (S, M)), 'broadcast_lhs_coef', (True,), (), (), ident, {'beta': 0.2, 'alpha': 0.6}),
        ('addmm', (), ((S, S), (S, M)), 'scalar_broadcast_lhs', (True, ['aten::add', 'aten::mm'])),
        ('addmm', (), ((S, S), (S, M)), 'scalar_broadcast_lhs_coef', (True,), (), (), ident, {'beta': 0.2, 'alpha': 0.6}),
        ('addbmm', (S, M), ((S, S, S), (S, S, M)),),
        ('addbmm', (1,), ((S, S, S), (S, S, M)), 'broadcast_lhs'),
        ('addbmm', (S, M), ((S, S, S), (S, S, M)), 'coef', (), (), (), ident, {'beta': 0.2, 'alpha': 0.6}),
        ('addbmm', (1,), ((S, S, S), (S, S, M)), 'broadcast_lhs_coef', (),
         (), (), ident, {'beta': 0.2, 'alpha': 0.6}),
        ('addbmm', (), ((S, S, S), (S, S, M)), 'scalar_broadcast_lhs'),
        ('addbmm', (), ((S, S, S), (S, S, M)), 'scalar_broadcast_lhs_coef', (), (), (), ident,
         {'beta': 0.2, 'alpha': 0.6}),
        ('baddbmm', (S, S, M), ((S, S, S), (S, S, M)),),
        ('baddbmm', (1,), ((S, S, S), (S, S, M)), 'broadcast_lhs'),
        ('baddbmm', (S, S, M), ((S, S, S), (S, S, M)), 'coef', (), (), (), ident, {'beta': 0.2, 'alpha': 0.6}),
        ('baddbmm', (1,), ((S, S, S), (S, S, M)), 'broadcast_lhs_coef', (),
         (), (), ident, {'beta': 0.2, 'alpha': 0.6}),
        ('baddbmm', (), ((S, S, S), (S, S, M)), 'scalar_broadcast_lhs'),
        ('baddbmm', (), ((S, S, S), (S, S, M)), 'scalar_broadcast_lhs_coef', (), (), (), ident,
         {'beta': 0.2, 'alpha': 0.6}),
        ('addmv', (S,), ((S, M), (M,)),),
        ('addmv', (1,), ((S, M), (M,)), 'broadcast_lhs'),
        ('addmv', (S,), ((S, M), (M,)), 'coef', (), (), (), ident, {'beta': 0.2, 'alpha': 0.6}),
        ('addmv', (1,), ((S, M), (M,)), 'broadcast_lhs_coef', (), (), (), ident, {'beta': 0.2, 'alpha': 0.6}),
        ('addmv', (), ((S, M), (M,)), 'scalar_broadcast_lhs'),
        ('addmv', (), ((S, M), (M,)), 'scalar_broadcast_lhs_coef', (), (), (), ident, {'beta': 0.2, 'alpha': 0.6}),
        ('dot', (L,), ((L,),), '', (True,)),
        ('vdot', (L,), ((L,),),),
        ('mm', (S, M), ((M, S),), '', (True,)),
        ('bmm', (M, S, M), ((M, M, S),), '', (True,)),
        ('mv', (S, M), ((M,),), '', (True,)),
        ('ger', (S,), ((M,),)),
        ('inner', (S,), ((S,),), "1d_1d", (False,)),
        ('inner', (), ((S, S),), "scalar_2d", (False,)),
        ('matmul', (L,), ((L,),), '', (True,)),
        ('matmul', (S, M), ((M,),), "2d_1d", (True,)),
        ('matmul', (M,), ((M, S),), "1d_2d", (True,)),
        ('matmul', (S, M), ((M, S),), "2d_2d", (True,)),
        ('matmul', (S, S, M), ((M,),), "3d_1d", (True,)),
        ('matmul', (S, S, M), ((M, S),), "3d_2d", (True,)),
        ('matmul', (M,), ((S, M, S),), "1d_3d", (True,)),
        ('matmul', (S, M), ((S, M, S),), "2d_3d", (True,)),
        ('matmul', (S, S, M, M), ((S, S, M, S),), "4d_4d", (True,)),
        ('matmul', (S, S, M, M), ((M,),), "4d_1d", (True,)),
        ('matmul', (M,), ((S, S, M, S),), "1d_4d", (True,)),
        ('matrix_power', (S, S), [2], "n=2"),
        ('matrix_power', (S, S, S), [3], "n=3"),
        ('matrix_power', (S, S, S), [1], "n=1"),
        ('matrix_power', (S, S, S), [0], "n=0"),
        ('matrix_power', lambda dtype, device: random_fullrank_matrix_distinct_singular_value(S), [-1], "n=-1", (),
         NO_ARGS, [skipCPUIfNoLapack, skipCUDAIfNoMagma]),
        ('matrix_power', lambda dtype, device: random_fullrank_matrix_distinct_singular_value(S), [-3], "n=-3", (),
         NO_ARGS, [skipCPUIfNoLapack, skipCUDAIfNoMagma]),
        ('matrix_power', lambda dtype, device: random_fullrank_matrix_distinct_singular_value(S, S), [-2], "n=-2", (),
         NO_ARGS, [skipCPUIfNoLapack, skipCUDAIfNoMagma, skipCUDAIfRocm]),
        ('matrix_exp', (S, S), NO_ARGS, "single_matrix"),
        ('matrix_exp', (S, S, S), NO_ARGS, "batch_of_matrices"),
        ('mvlgamma', torch.empty(S,).uniform_(0.5, 1), [1], "p=1"),
        ('mvlgamma', torch.empty(S,).uniform_(1, 2), [2], "p=2"),
        ('mvlgamma', torch.empty(S, S).uniform_(1.5, 3), [3], "p=3"),
        ('mvlgamma', torch.empty(S, S).uniform_(2.5, 5), [5], "p=5"),
        ('addcmul', (S, S), ((S, S), (S, S)), '', (True,)),
        ('addcmul', (S, S), ((S, 1), (1, S)), 'broadcast_rhs', (True,)),
        ('addcmul', (1,), ((S, S, 1), (1, S)), 'broadcast_all', (True,)),
        ('addcmul', (S, S), ((S, S), (S, S)), 'scale', (True,), (), (), ident, {'value': 0.5}),
        ('addcmul', (S, S), ((S, 1), (1, S)), 'scale_broadcast_rhs', (True,), (), (), ident, {'value': 0.5}),
        ('addcmul', (1,), ((S, S, 1), (1, S)), 'scale_broadcast_all', (True,), (), (), ident, {'value': 0.5}),
        ('addcmul', (), ((), ()), 'scalar', (True,)),
        ('addcmul', (S, S), ((), ()), 'scalar_broadcast_rhs', (True,)),
        ('addcmul', (), ((S, S, 1), (1, S)), 'scalar_broadcast_lhs', (True,)),
        ('addcmul', (), ((), ()), 'scalar_scale', (True,), (), (), ident, {'value': 0.5}),
        ('addcmul', (S, S), ((), ()), 'scalar_scale_broadcast_rhs', (True,), (), (), ident, {'value': 0.5}),
        ('addcmul', (), ((S, S, 1), (1, S)), 'scalar_scale_broadcast_lhs', (True,), (), (), ident, {'value': 0.5}),
        ('addcdiv', (S, S), ((S, S), (S, S))),
        ('addcdiv', (S, S), ((S, 1), (1, S)), 'broadcast_rhs'),
        ('addcdiv', (1,), ((S, S, 1), (1, S)), 'broadcast_all'),
        ('addcdiv', (S, S), ((S, S), (S, S)), 'scale', (), (), (), ident, {'value': 0.5}),
        ('addcdiv', (S, S), ((S, 1), (1, S)), 'scale_broadcast_rhs', (), (), (), ident, {'value': 0.5}),
        ('addcdiv', (1,), ((S, S, 1), (1, S)), 'scale_broadcast_all', (), (), (), ident, {'value': 0.5}),
        ('addcdiv', (), ((), ()), 'scalar'),
        ('addcdiv', (S, S), ((), ()), 'scalar_broadcast_rhs'),
        ('addcdiv', (), ((S, S, 1), (1, S)), 'scalar_broadcast_lhs'),
        ('addcdiv', (), ((), ()), 'scalar_scale', (), (), (), ident, {'value': 0.5}),
        ('addcdiv', (S, S), ((), ()), 'scalar_scale_broadcast_rhs', (), (), (), ident, {'value': 0.5}),
        ('addcdiv', (), ((S, S, 1), (1, S)), 'scalar_scale_broadcast_lhs', (), (), (), ident, {'value': 0.5}),
        ('zero_', (S, S, S), NO_ARGS),
        ('zero_', (), NO_ARGS, 'scalar'),
        ('logaddexp', (S, S), ((S, S),)),
        ('logaddexp2', (S, S), ((S, S),)),
        ('logsumexp', (S, S), (1,), '', (True,)),
        ('logsumexp', (), (0,), 'scalar', (True,)),
        ('norm', (S, S), (), 'default'),
        ('norm', (S, S), (2,), '2'),
        ('norm', (S, S), (0,), '0'),
        ('norm', (S, S), (0.5,), '0_5'),
        ('norm', (S, S), (1,), '1'),
        ('norm', (S, S), (3,), '3'),
        ('norm', (S, S), (inf,), 'inf'),
        ('norm', (S, S), (-inf,), '-inf'),
        ('norm', (S, S), ('fro',), 'fro_default'),
        ('norm', (S, S), ('fro', [0, 1],), 'fro'),
        ('norm', (S, S), ('nuc',), 'nuc', (), NO_ARGS, [skipCPUIfNoLapack, skipCUDAIfNoMagma]),
        ('norm', (S, S, S), ('nuc', [1, 2]), 'nuc_batched', (), NO_ARGS, [skipCPUIfNoLapack, skipCUDAIfNoMagma]),
        ('norm', (S, S), (-1,), 'neg_1'),
        ('norm', (S, S), (-2,), 'neg_2'),
        ('norm', (S, S), (-0.5,), 'neg_0_5'),
        ('norm', (S, S), (-1.5,), 'neg_1_5'),
        ('norm', (S, S), (-2, 1,), 'neg_2_2_dim', (), [1]),
        ('norm', (S, S), (-1, 1,), 'neg_1_2_dim', (), [1]),
        ('norm', (S, S), (0, 1,), '0_2_dim', (), [1]),
        ('norm', (S, S), (1, 1,), '1_2_dim', (), [1]),
        ('norm', (S, S), (2, 1,), '2_2_dim', (), [1]),
        ('norm', (S, S), (3, 1,), '3_2_dim', (), [1]),
        ('norm', (S, S), (inf, 1,), 'inf_2_dim'),
        ('norm', torch.rand(S, S, S) + 5e-2, (1.5,), '1_5_default'),
        ('norm', (S, S, S), (2, 1), '2_dim', (), [1]),
        ('norm', (S, S, S), (3, 1), '3_dim', (), [1]),
        ('norm', torch.rand(S, S, S) + 5e-2, (1.5, 1), '1_5_dim', (), [1]),
        ('norm', (S, S, S), (2, 1, True), 'keepdim_2_dim', (), [1]),
        ('norm', (S, S, S), (3, 1, True), 'keepdim_3_dim', (), [1]),
        ('norm', torch.rand(S, S, S) + 5e-2, (1.5, 1, True), 'keepdim_1_5_dim', (), [1]),
        ('norm', (), (2, 0), '2_dim_scalar', (), [1]),
        ('norm', (), (3, 0), '3_dim_scalar', (), [1]),
        ('norm', (), (2, 0, True), 'keepdim_2_dim_scalar', (), [1]),
        ('norm', (), (3, 0, True), 'keepdim_3_dim_scalar', (), [1]),
        ('clone', (S, M, S), NO_ARGS),
        ('clone', (), NO_ARGS, 'scalar'),
        ('contiguous', (S, S), NO_ARGS, '', (True,)),
        ('contiguous', torch.randn(S, S).transpose(0, 1), NO_ARGS, 'not_contiguous', (True,)),
        ('dist', (S, S, S), ((S, S, S),)),
        ('dist', (S, S, S), ((S,),), 'broadcast_rhs'),
        ('dist', (S,), ((S, S, S),), 'broadcast_lhs'),
        ('dist', (S, 1, S), ((S, S),), 'broadcast_all'),
        ('dist', (), ((),), 'scalar'),
        ('dist', (S, S, S), ((),), 'scalar_broadcast_rhs'),
        ('dist', (), ((S, S, S),), 'scalar_broadcast_lhs'),
        ('dist', (S, S, S), ((S, S, S), 4), '4'),
        ('dist', (S, S, S), ((S,), 4), '4_broadcast_rhs'),
        ('dist', (S,), ((S, S, S), 4), '4_broadcast_lhs'),
        ('dist', (S, 1, S), ((S, S), 4), '4_broadcast_all'),
        ('dist', (), ((), 4), 'scalar_4'),
        ('dist', (S, S, S), ((), 4), 'scalar_4_broadcast_rhs'),
        ('dist', (), ((S, S, S), 4), 'scalar_4_broadcast_lhs'),
        ('diag_embed', (S, S), NO_ARGS),
        ('diagonal', (M, M), NO_ARGS, '2d'),
        ('diagonal', (3, 5), NO_ARGS, '2d_wide'),
        ('diagonal', (3, 5), (2,), '2d_wide_pos'),
        ('diagonal', (3, 5), (-2,), '2d_wide_neg'),
        ('diagonal', (5, 3), NO_ARGS, '2d_tall'),
        ('diagonal', (5, 3), (2,), '2d_tall_pos'),
        ('diagonal', (5, 3), (-2,), '2d_tall_neg'),
        ('diagonal', (M, M), (1,), '2d_1'),
        ('diagonal', (M, M), (2,), '2d_2'),
        ('diagonal', (M, M, M), (1, 1, 2), '3d_1'),
        ('diagonal', (M, M, M), (2, 0, 1), '3d_2'),
        ('diagonal', (M, M, M), (-2, 0, 1), '3d_3'),
        ('tril', (M, M), NO_ARGS),
        ('tril', (M, M), (2,), 'idx'),
        ('tril', (S, M, M), NO_ARGS, 'batched'),
        ('tril', (S, M, M), (2,), 'batched_idx'),
        ('tril', (3, 3, S, S), NO_ARGS, 'more_batched'),
        ('triu', (M, M), NO_ARGS),
        ('triu', (M, M), (2,), 'idx'),
        ('triu', (S, M, M), NO_ARGS, 'batched'),
        ('triu', (S, M, M), (2,), 'batched_idx'),
        ('triu', (3, 3, S, S), NO_ARGS, 'more_batched'),
        ('cross', (S, 3), ((S, 3),)),
        ('cross', (S, 3, S), ((S, 3, S), 1), 'dim'),
        ('index_add', (S, S), (0, index_variable(2, S), (2, S)), 'dim', (), [0]),
        ('index_add', (), (0, torch.tensor([0], dtype=torch.int64), (1,)), 'scalar_input_dim', (), [0]),
        ('index_add', (), (0, torch.tensor(0, dtype=torch.int64), ()), 'scalar_all_dim', (), [0]),
        ('index_add', (S, S), (0, index_variable(2, S), (2, S)), 'alert_nondeterministic', (), [0],
            [expectedAlertNondeterministic('index_add_cuda_', 'cuda')]),
        ('index_copy', (S, S), (0, index_perm_variable(2, S), (2, S)), 'dim', (), [0]),
        ('index_copy', (S, S), (0, index_perm_variable(2, S), (2, S)), 'dim_alert_nondeterministic', (), [0],
            [expectedAlertNondeterministic('index_copy')]),
        ('index_copy', (), (0, torch.tensor([0], dtype=torch.int64), (1,)), 'scalar_input_dim', (), [0]),
        ('index_copy', (), (0, torch.tensor(0, dtype=torch.int64), ()), 'scalar_all_dim', (), [0]),
        ('index_fill', (S, S), (0, index_variable(2, S), 2), 'dim', (), [0]),
        ('index_fill', (S, S), (0, index_variable(2, S), ()), 'variable_dim', (), [0]),
        ('index_fill', (S, S), (0, torch.tensor(0, dtype=torch.int64), 2), 'scalar_index_dim', (), [0]),
        ('index_fill', (), (0, torch.tensor([0], dtype=torch.int64), 2), 'scalar_input_dim', (), [0]),
        ('index_fill', (), (0, torch.tensor(0, dtype=torch.int64), 2), 'scalar_both_dim', (), [0]),
        ('inverse', lambda dtype, device: random_fullrank_matrix_distinct_singular_value(S, dtype=dtype).to(device),
            NO_ARGS, '', (), NO_ARGS, [skipCPUIfNoLapack, skipCUDAIfNoMagma]),
        ('inverse', lambda dtype, device: random_fullrank_matrix_distinct_singular_value(S, 2, 3, dtype=dtype).to(device),
         NO_ARGS, 'batched', (), NO_ARGS, [skipCPUIfNoLapack, skipCUDAIfNoMagma, skipCUDAIfRocm]),
        ('det', (S, S), NO_ARGS, '', (), NO_ARGS, [skipCPUIfNoLapack, skipCUDAIfNoMagma]),
        ('det', (1, 1), NO_ARGS, '1x1', (), NO_ARGS, [skipCPUIfNoLapack, skipCUDAIfNoMagma]),
        ('det', lambda dtype, device: random_symmetric_matrix(S), NO_ARGS, 'symmetric', (),
            NO_ARGS, [skipCPUIfNoLapack, skipCUDAIfNoMagma]),
        ('det', lambda dtype, device: random_symmetric_psd_matrix(S),
            NO_ARGS, 'symmetric_psd', (), NO_ARGS, [skipCPUIfNoLapack, skipCUDAIfNoMagma]),
        ('det', lambda dtype, device: random_symmetric_pd_matrix(S),
            NO_ARGS, 'symmetric_pd', (), NO_ARGS, [skipCPUIfNoLapack, skipCUDAIfNoMagma]),
        ('det', lambda dtype, device: random_square_matrix_of_rank(S, S - 2),
            NO_ARGS, 'dim2_null', (), NO_ARGS, [skipCPUIfNoLapack, skipCUDAIfNoMagma]),
        ('det', lambda dtype, device: random_square_matrix_of_rank(S, 1), NO_ARGS, 'rank1', (),
            NO_ARGS, [skipCPUIfNoLapack, skipCUDAIfNoMagma]),
        ('det', lambda dtype, device: random_square_matrix_of_rank(S, 2), NO_ARGS, 'rank2', (),
            NO_ARGS, [skipCPUIfNoLapack, skipCUDAIfNoMagma]),
        ('det', lambda dtype, device: random_fullrank_matrix_distinct_singular_value(S), NO_ARGS,
         'distinct_singular_values', (), NO_ARGS, [skipCPUIfNoLapack, skipCUDAIfNoMagma]),
        ('det', (3, 3, S, S), NO_ARGS, 'batched', (), NO_ARGS, [skipCPUIfNoLapack, skipCUDAIfNoMagma, skipCUDAIfRocm]),
        ('det', (3, 3, 1, 1), NO_ARGS, 'batched_1x1', (), NO_ARGS, [skipCPUIfNoLapack, skipCUDAIfNoMagma]),
        ('det', lambda dtype, device: random_symmetric_matrix(S, 3),
            NO_ARGS, 'batched_symmetric', (), NO_ARGS, [skipCPUIfNoLapack, skipCUDAIfNoMagma, skipCUDAIfRocm]),
        ('det', lambda dtype, device: random_symmetric_psd_matrix(S, 3),
            NO_ARGS, 'batched_symmetric_psd', (), NO_ARGS, [skipCPUIfNoLapack, skipCUDAIfNoMagma, skipCUDAIfRocm]),
        ('det', lambda dtype, device: random_symmetric_pd_matrix(S, 3),
            NO_ARGS, 'batched_symmetric_pd', (), NO_ARGS, [skipCPUIfNoLapack, skipCUDAIfNoMagma, skipCUDAIfRocm]),
        ('det', lambda dtype, device: random_fullrank_matrix_distinct_singular_value(S, 3, 3), NO_ARGS,
         'batched_distinct_singular_values', (), NO_ARGS, [skipCPUIfNoLapack, skipCUDAIfNoMagma, skipCUDAIfRocm]),
        # For `logdet` the function at det=0 is not smooth.
        # We need to exclude tests with det=0 (e.g. dim2_null, rank1, rank2) and use
        # `make_nonzero_det` to make the random matrices have nonzero det. For
        # `logdet`, we also set `make_nonzero_det(matrix, sign=1)` to make the
        # matrix have positive det.
        ('logdet', lambda dtype, device: make_nonzero_det(torch.randn(S, S), 1),
            NO_ARGS, '', (), NO_ARGS, [skipCPUIfNoLapack, skipCUDAIfNoMagma]),
        ('logdet', lambda dtype, device: make_nonzero_det(torch.randn(1, 1), 1),
            NO_ARGS, '1x1', (), NO_ARGS, [skipCPUIfNoLapack, skipCUDAIfNoMagma]),
        ('logdet', lambda dtype, device: make_nonzero_det(random_symmetric_matrix(S), 1), NO_ARGS,
         'symmetric', (), NO_ARGS, [skipCPUIfNoLapack, skipCUDAIfNoMagma]),
        ('logdet', lambda dtype, device: make_nonzero_det(random_symmetric_pd_matrix(S), 1), NO_ARGS,
         'symmetric_pd', (), NO_ARGS, [skipCPUIfNoLapack, skipCUDAIfNoMagma]),
        ('logdet', lambda dtype, device: make_nonzero_det(random_fullrank_matrix_distinct_singular_value(S), 1, 0), NO_ARGS,
         'distinct_singular_values', (), NO_ARGS, [skipCPUIfNoLapack, skipCUDAIfNoMagma]),
        ('logdet', lambda dtype, device: make_nonzero_det(torch.randn(3, 3, S, S), 1),
            NO_ARGS, 'batched', (), NO_ARGS, [skipCPUIfNoLapack, skipCUDAIfNoMagma, skipCUDAIfRocm]),
        ('logdet', lambda dtype, device: make_nonzero_det(torch.randn(3, 3, 1, 1), 1),
            NO_ARGS, 'batched_1x1', (), NO_ARGS, [skipCPUIfNoLapack, skipCUDAIfNoMagma]),
        ('logdet', lambda dtype, device: make_nonzero_det(random_symmetric_matrix(S, 3), 1), NO_ARGS,
         'batched_symmetric', (), NO_ARGS, [skipCPUIfNoLapack, skipCUDAIfNoMagma, skipCUDAIfRocm]),
        ('logdet', lambda dtype, device: make_nonzero_det(random_symmetric_pd_matrix(S, 3), 1), NO_ARGS,
         'batched_symmetric_pd', (), NO_ARGS, [skipCPUIfNoLapack, skipCUDAIfNoMagma, skipCUDAIfRocm]),
        ('logdet', lambda dtype, device: make_nonzero_det(random_fullrank_matrix_distinct_singular_value(S, 3), 1, 0), NO_ARGS,
         'batched_distinct_singular_values', (), NO_ARGS, [skipCPUIfNoLapack, skipCUDAIfNoMagma, skipCUDAIfRocm]),
        ('qr', (S, S), (False,), 'square_single', (), NO_ARGS, [skipCPUIfNoLapack, skipCUDAIfNoMagma]),
        ('qr', (S, S - 2), (True,), 'tall_single' , (), NO_ARGS, [skipCPUIfNoLapack, skipCUDAIfNoMagma]),
        ('qr', (S - 2, S), (False,), 'wide_single' , (), NO_ARGS, [skipCPUIfNoLapack, skipCUDAIfNoMagma]),
        ('qr', (3, S, S), (False,), 'square_batched', (), NO_ARGS, [skipCPUIfNoLapack, skipCUDAIfNoMagma]),
        ('qr', (3, S, S - 2), (True,), 'tall_batched', (), NO_ARGS, [skipCPUIfNoLapack, skipCUDAIfNoMagma]),
        ('qr', (3, S - 2, S), (True,), 'wide_batched' , (), NO_ARGS, [skipCPUIfNoLapack, skipCUDAIfNoMagma]),
        ('qr', (3, 2, S, S), (False,), 'square_many_batched', (), NO_ARGS, [skipCPUIfNoLapack, skipCUDAIfNoMagma]),
        ('qr', (3, 2, S, S - 2), (True,), 'tall_many_batched', (), NO_ARGS, [skipCPUIfNoLapack, skipCUDAIfNoMagma]),
        ('qr', (3, 2, S - 2, S), (True,), 'wide_many_batched', (), NO_ARGS, [skipCPUIfNoLapack, skipCUDAIfNoMagma]),
        ('lu', (S, S), (True, False), 'square_single_no_info', (), NO_ARGS, [skipCPUIfNoLapack, skipCUDAIfNoMagma]),
        ('lu', (S, S), (True, True), 'square_single_with_info', (), NO_ARGS, [skipCPUIfNoLapack, skipCUDAIfNoMagma]),
        ('lu', (3, S, S), (True, False),
         'square_batch_no_info', (), NO_ARGS, [skipCPUIfNoLapack, skipCUDAIfNoMagma, skipCUDAIfRocm]),
        ('lu', (3, S, S), (True, True),
         'square_batch_with_info', (), NO_ARGS, [skipCPUIfNoLapack, skipCUDAIfNoMagma, skipCUDAIfRocm]),
        ('lu', (3, 3, S, S), (True, False),
         'square_many_batches_no_info', (), NO_ARGS, [skipCPUIfNoLapack, skipCUDAIfNoMagma, skipCUDAIfRocm]),
        ('lu', (3, 3, S, S), (True, True),
         'square_many_batches_with_info', (), NO_ARGS, [skipCPUIfNoLapack, skipCUDAIfNoMagma, skipCUDAIfRocm]),
        ('solve', (S, S), (lambda dtype, device: random_fullrank_matrix_distinct_singular_value(
            S, silent=True, dtype=dtype, device=device),), '', (), NO_ARGS, [skipCPUIfNoLapack, skipCUDAIfNoMagma]),
        ('solve', (S, S, S),
            (lambda dtype, device:
                random_fullrank_matrix_distinct_singular_value(S, S, silent=True, dtype=dtype, device=device),),
         'batched', (), NO_ARGS, [skipCPUIfNoLapack, skipCUDAIfNoMagma, skipCUDAIfRocm]),
        ('solve', (2, 3, S, S),
            (lambda dtype, device:
                random_fullrank_matrix_distinct_singular_value(S, 2, 3, silent=True, dtype=dtype, device=device),),
         'batched_dims', (), NO_ARGS, [skipCPUIfNoLapack, skipCUDAIfNoMagma, skipCUDAIfRocm]),
        ('solve', (2, 2, S, S),
            (lambda dtype, device:
                random_fullrank_matrix_distinct_singular_value(S, 1, silent=True, dtype=dtype, device=device),),
         'batched_broadcast_A', (), NO_ARGS, [skipCPUIfNoLapack, skipCUDAIfNoMagma, skipCUDAIfRocm]),
        ('solve', (1, S, S),
            (lambda dtype, device:
                random_fullrank_matrix_distinct_singular_value(S, 2, 2, silent=True, dtype=dtype, device=device),),
         'batched_broadcast_b', (), NO_ARGS, [skipCPUIfNoLapack, skipCUDAIfNoMagma, skipCUDAIfRocm]),
        ('fill_', (S, S, S), (1,), 'number'),
        ('fill_', (), (1,), 'number_scalar'),
        ('fill_', (S, S, S), ((),), 'variable'),
        ('eq_', (S, S, S), ((S, S, S),)),
        ('eq_', (S, S, S), ((1,),), 'broadcast_rhs'),
        ('eq_', (), ((),), 'scalar'),
        ('eq_', (S, S, S), ((),), 'scalar_broadcast_rhs'),
        ('ne_', (S, S, S), ((S, S, S),)),
        ('ne_', (S, S, S), ((1,),), 'broadcast_rhs'),
        ('ne_', (), ((),), 'scalar'),
        ('ne_', (S, S, S), ((),), 'scalar_broadcast_rhs'),
        ('gt_', (S, S, S), ((S, S, S),)),
        ('gt_', (S, S, S), ((1,),), 'broadcast_rhs'),
        ('gt_', (), ((),), 'scalar'),
        ('gt_', (S, S, S), ((),), 'scalar_broadcast_rhs'),
        ('ge_', (S, S, S), ((S, S, S),)),
        ('ge_', (S, S, S), ((1,),), 'broadcast_rhs'),
        ('ge_', (), ((),), 'scalar'),
        ('ge_', (S, S, S), ((),), 'scalar_broadcast_rhs'),
        ('lt_', (S, S, S), ((S, S, S),)),
        ('lt_', (S, S, S), ((1,),), 'broadcast_rhs'),
        ('lt_', (), ((),), 'scalar'),
        ('lt_', (S, S, S), ((),), 'scalar_broadcast_rhs'),
        ('le_', (S, S, S), ((S, S, S),)),
        ('le_', (S, S, S), ((1,),), 'broadcast_rhs'),
        ('le_', (), ((),), 'scalar'),
        ('le_', (S, S, S), ((),), 'scalar_broadcast_rhs'),
        ('eq_', (S, S, S), (0,), 'pyscalar'),
        ('ne_', (S, S, S), (0,), 'pyscalar'),
        ('gt_', (S, S, S), (0,), 'pyscalar'),
        ('ge_', (S, S, S), (0,), 'pyscalar'),
        ('le_', (S, S, S), (0,), 'pyscalar'),
        ('lt_', (), (0,), 'pyscalar'),
        ('eq_', (), (0,), 'pyscalar_scalar'),
        ('ne_', (), (0,), 'pyscalar_scalar'),
        ('gt_', (), (0,), 'pyscalar_scalar'),
        ('ge_', (), (0,), 'pyscalar_scalar'),
        ('lt_', (), (0,), 'pyscalar_scalar'),
        ('le_', (), (0,), 'pyscalar_scalar'),
        ('permute', (1, 2, 3, 4), (0, 2, 3, 1), '', (True,)),
        ('permute', (1, 2, 3, 4), (0, -2, -1, 1), 'neg_dim', (True,)),
        ('permute', (), (dont_convert(()),), 'scalar', (True,)),
        ('select', (S, S, S), (1, 2), 'dim', (), [0]),
        ('select', (S, S, S), (1, -1), 'wrap_dim', (), [0]),
        ('select', (S,), (0, 2), '1d'),
        ('narrow', (S, S, S), (1, 2, 2), 'dim', (), [0]),
        ('narrow', (S, S, S), (1, 0, 0), 'empty_dim', (), [0]),
        ('squeeze', (S, 1, S, 1), NO_ARGS, '', (True,)),
        ('squeeze', (1, 1, 1, 1), NO_ARGS, 'input_sizes_are_ones', (True,)),
        ('squeeze', (S, 1, S, 1), (1,), '1_dim', (True,), [0]),
        ('squeeze', (S, 1, S, 1), (2,), 'not_1_dim', (True,), [0]),
        ('squeeze', (), (0,), 'scalar', (True,), [0]),
        ('unsqueeze', (S, S, S), (0,), 'first', (True,), [0]),
        ('unsqueeze', (S, S, S), (1,), 'middle', (True,), [0]),
        ('unsqueeze', (S, S, S), (3,), 'last', (True,), [0]),
        ('unsqueeze', (), (0,), 'scalar', (True,), [0]),
        ('chunk', (S, S, S), (2,), '', (True, 'prim::ConstantChunk')),
        ('chunk', (S, S, S), (S, 1), 'dim', (True, 'prim::ConstantChunk'), [1]),
        ('split', (S, S, S), (2,), '', (True,)),
        ('split', (S, S, S), (S, 1), 'dim', (True,), [1]),
        ('split', (S, S, S), ([int(S / 3), S - int(S / 3) * 2, int(S / 3)],), 'size_list',
            (True, 'aten::split_with_sizes')),
        ('split', (S, S, S), ([int(S / 2), S - int(S / 2) * 2, int(S / 2)], 2), 'size_list_dim',
            (True, 'aten::split_with_sizes'), [1]),
        ('split_with_sizes', (S, S, S), ([int(S / 3), S - int(S / 3) * 2, int(S / 3)],), '', (True,)),
        ('split_with_sizes', (S, S, S), ([int(S / 3), S - int(S / 3), 0],), 'size_0', (True, )),
        ('split_with_sizes', (S, S, S), ([int(S / 3), S - int(S / 3) * 2, int(S / 3)],), 'dim', (True, ), [1]),
        ('tensor_split', (S, S, S), (3,), 'sections', (False,)),
        ('tensor_split', (S, S, S), (3, 1), 'sections_dim', (False,), [1]),
        ('tensor_split', (S, S, S), ([2, 4],), 'indices', (False,)),
        ('tensor_split', (S, S, S), ([2, 4], 1), 'indices_dim', (False,), [1]),
        ('scatter', (M, S), (0, gather_variable((S, S), 1, M), (S, S)), 'dim0', (), [0]),
        ('scatter', (M, S), (1, gather_variable((M, S // 2), 0, S), (M, S // 2)), 'dim1', (), [0]),
        ('scatter', (), (0, torch.tensor(0, dtype=torch.int64), ()), 'scalartensor_all_dim0', (), [0]),
        ('scatter', (), (0, torch.tensor(0, dtype=torch.int64), 2.5), 'scalar_all_dim0', (), [0]),
        ('scatter_add', (M, S), (0, gather_variable((S, S), 1, M), (S, S)), 'dim0', (), [0]),
        ('scatter_add', (M, S), (1, gather_variable((M, S // 2), 0, S), (M, S // 2)), 'dim1', (), [0]),
        ('scatter_add', (), (0, torch.tensor(0, dtype=torch.int64), ()), 'scalar_all_dim0', (), [0]),
        ('scatter_add', (M, S), (0, gather_variable((S, S), 1, M), (S, S)), 'alert_nondeterministic', (), [0],
            [expectedAlertNondeterministic('scatter_add_cuda_kernel', 'cuda')]),
        ('masked_fill', (M, M), (torch.BoolTensor(M, M).bernoulli_(), 10)),
        ('masked_fill', (M, M), (torch.BoolTensor(M, M).bernoulli_(), ()), 'tensor'),
        ('masked_fill', (M,), (torch.BoolTensor(M, M).bernoulli_(), 10), 'broadcast_lhs'),
        ('masked_fill', (M, M), (torch.BoolTensor(M,).bernoulli_(), 10), 'broadcast_rhs'),
        ('masked_fill', (), (torch.tensor(0, dtype=torch.bool).bernoulli_(), 10), 'scalar'),
        ('masked_fill', (), (torch.tensor(0, dtype=torch.bool).bernoulli_(), ()),
         'scalar_variable'),
        ('masked_fill', (M, M), (torch.tensor(0, dtype=torch.bool).bernoulli_(), 10),
         'scalar_broadcast_rhs'),
        ('masked_scatter', (M,), (torch.BoolTensor(M, M).bernoulli_(), (M, M)),
         'broadcast_lhs'),
        ('maximum', (S, S), ((S, S),)),
        ('minimum', (S, S), ((S, S),)),
        ('fmax', (S, S), ((S, S),)),
        ('fmin', (S, S), ((S, S),)),
        ('resize_', (S, S, S), (torch.Size([S * S, S])), 'fewer_dims'),
        ('resize_', (), (dont_convert(()),), 'scalar'),
        ('resize_', (), (torch.Size([1, 1, 1])), 'scalar_to_dims'),
        ('resize_as_', (), (non_differentiable(torch.tensor(5.)),), 'scalar'),
        ('resize_as_', (), (non_differentiable(torch.randn((1, 1, 1))),), 'scalar_to_dims'),
        ('resize_as_', (S, S, S), (non_differentiable(torch.randn(S * S, S)),)),
        ('msort', (S, M, S), NO_ARGS),
        ('topk', (S, M, S), (3,)),
        ('topk', (S, M, S), (3, 1), 'dim', (), [1]),
        ('topk', (S, M, S), (3, 1, True), 'dim_desc', (), [1]),
        ('topk', (S, M, S), (3, 1, True, True), 'dim_desc_sort', (), [1]),
        ('topk', (), (1,), 'scalar'),
        ('topk', (), (1, 0), 'dim_scalar', (), [1]),
        ('topk', (), (1, 0, True), 'dim_desc_scalar', (), [1]),
        ('topk', (), (1, 0, True, True), 'dim_desc_sort_scalar', (), [1]),
        ('take', (S, S, S), (torch.LongTensor([[-3, 2], [20, 2]]),)),
        ('take', (S, S, S), (torch.tensor(0, dtype=torch.int64),), 'scalar_index'),
        ('take', (), (torch.LongTensor([0]),), 'scalar_data'),
        ('take', (), (torch.tensor(0, dtype=torch.int64),), 'scalar_both'),
        ('where', (M, M), (mask_not_all_zeros((M, M)), (M, M)), '', (True,)),
        ('where', (M, 1, M), (mask_not_all_zeros((M, M)), (M, M, 1)), 'broadcast_all', (True,)),
        ('where', (), (bernoulli_scalar(), ()), 'scalar', (True,)),
        ('where', (M, 1, M), (bernoulli_scalar(), (M, M, 1)), 'scalar_broadcast_mask', (True,)),
        ('where', (), (mask_not_all_zeros((M, M)), ()), 'scalar_broadcast_non_mask', (True,)),
        ('__getitem__', torch.randn(S, S, S), (dont_convert([1, 2]),)),
        ('__getitem__', torch.randn(S, S, S), (slice(0, 3),), 'slice'),
        ('__getitem__', torch.randn(S, S, S), (dont_convert([slice(0, 3), 1]),), 'slice_index'),
        ('__getitem__', torch.randn(S, S, S), (dont_convert([[0, 2, 3], [1, 3, 3], [0, 0, 2]]),), 'adv_index'),
        ('__getitem__', torch.randn(S, S, S), (dont_convert([[0, 0, 3], [1, 1, 3], [0, 0, 2]]),), 'adv_index_dup'),
        ('__getitem__', torch.randn(S, S, S), (dont_convert([slice(None), slice(None), [0, 3]]),), 'adv_index_end'),
        ('__getitem__', torch.randn(S, S, S), (dont_convert([slice(None), [0, 3], slice(None)]),), 'adv_index_mid'),
        ('__getitem__', torch.randn(S, S, S), (dont_convert([[0, 3], slice(None), slice(None)]),), 'adv_index_beg'),
        ('__getitem__', torch.randn(S, S, S), (dont_convert([[0, 3], [1, 2], slice(None)]),), 'adv_index_comb'),
        ('__getitem__', torch.randn(S, S, S), (dont_convert([[0, 3], ]),), 'adv_index_sub'),
        ('__getitem__', torch.randn(S, S, S), (dont_convert([[0, 3], slice(None)]),), 'adv_index_sub_2'),
        ('__getitem__', torch.randn(S, S, S), (dont_convert([[0, 3], Ellipsis]),), 'adv_index_sub_3'),
        ('__getitem__', torch.randn(S, S, S), (dont_convert([[0, 2, 3], [1, 3, 3],
                                                             torch.LongTensor([0, 0, 2])]),), 'adv_index_var'),
        ('to_sparse', (S, S), (), '', (), (), [], lambda x: x.to_dense()),
        ('kron', (S, S), ((M, L),))
    ]

def create_input(call_args, requires_grad=True, non_contiguous=False, call_kwargs=None, dtype=torch.double, device=None):
    if not isinstance(call_args, tuple):
        call_args = (call_args,)

    def map_arg(arg):
        def maybe_non_contig(tensor):
            return tensor if not non_contiguous else make_non_contiguous(tensor)

        if isinstance(arg, torch.Size) or isinstance(arg, dont_convert):
            return arg
        elif isinstance(arg, tuple) and len(arg) == 0:
            var = torch.randn((), dtype=dtype, device=device)
            var.requires_grad = requires_grad
            return var
        elif isinstance(arg, tuple) and not isinstance(arg[0], torch.Tensor):
            return Variable(maybe_non_contig(torch.randn(*arg, dtype=dtype, device=device)), requires_grad=requires_grad)
        # double check casting
        elif isinstance(arg, non_differentiable):
            if isinstance(arg.tensor, torch.Tensor):
                return maybe_non_contig(arg.tensor.to(device=device))
            return maybe_non_contig(arg.tensor.to(device=device))
        elif isinstance(arg, torch.Tensor):
            if arg.dtype == torch.float:
                arg = arg.double()
            if arg.dtype == torch.cfloat:
                arg = arg.to(torch.cdouble)
            if arg.is_complex() != dtype.is_complex:
                raise RuntimeError("User provided tensor is real for a test that runs with complex dtype, ",
                                   "which is not supported for now")
            # NOTE: We do clone() after detach() here because we need to be able to change size/storage of v afterwards
            v = maybe_non_contig(arg).detach().to(device=device).clone()
            v.requires_grad = requires_grad and (v.is_floating_point() or v.is_complex())
            return v
        elif callable(arg):
            return map_arg(arg(dtype=dtype, device=device))
        else:
            return arg
    args_out = tuple(map_arg(arg) for arg in call_args)
    kwargs_out = {k: map_arg(v) for k, v in call_kwargs.items()} if call_kwargs else {}
    return args_out, kwargs_out


def _compare_trilu_indices(
        self, row, col, offset=0, dtype=torch.long, device='cpu'):
    if row == 0 or col == 0:
        # have to handle this separately as tril and triu does not take
        # empty matrix as input
        self.assertEqual(
            torch.empty(0, 2, dtype=dtype, device=device).transpose(0, 1),
            torch.tril_indices(row, col, offset, dtype=dtype, device=device))

        self.assertEqual(
            torch.empty(0, 2, dtype=dtype, device=device).transpose(0, 1),
            torch.triu_indices(row, col, offset, dtype=dtype, device=device))

    else:
        # TODO(#38095): Replace assertEqualIgnoreType. See issue #38095
        self.assertEqualIgnoreType(
            torch.ones(row, col, device='cpu')
                 .tril(offset).nonzero().to(dtype).transpose(0, 1),
            torch.tril_indices(row, col, offset, dtype=dtype, device=device))

        # TODO(#38095): Replace assertEqualIgnoreType. See issue #38095
        self.assertEqualIgnoreType(
            torch.ones(row, col, device='cpu')
                 .tril(offset).nonzero().to(dtype).transpose(0, 1),
            torch.tril_indices(row, col, offset, dtype=dtype, device=device))


def _compare_large_trilu_indices(
        self, row, col, offset=0, dtype=torch.long, device='cpu'):
    l = torch.ones(row, col, dtype=dtype, device='cpu').tril(offset) \
             .nonzero()[-100:-1, :].transpose(0, 1).to(device)
    torch.cuda.empty_cache()

    r = torch.tril_indices(
        row, col, offset, dtype=dtype, device=device)[:, -100:-1]
    self.assertEqual(l, r)
    torch.cuda.empty_cache()

    l = torch.ones(row, col, dtype=dtype, device='cpu').triu(offset) \
             .nonzero()[-100:-1, :].transpose(0, 1).to(device)
    torch.cuda.empty_cache()

    r = torch.triu_indices(
        row, col, offset, dtype=dtype, device=device)[:, -100:-1]
    self.assertEqual(l, r)
    torch.cuda.empty_cache()

# (
#   row
#   col
#   offset (optional)
#   dtype (optional)
# )
tri_tests_args = [
    (1, 1),
    (3, 3),
    (3, 3, 1),
    (3, 3, 2),
    (3, 3, 200),
    (3, 3, -1),
    (3, 3, -2),
    (3, 3, -200),
    (0, 3, 0),
    (0, 3, 1),
    (0, 3, -1),
    (3, 0, 0),
    (3, 0, 1),
    (3, 0, -1),
    (0, 0, 0),
    (0, 0, 1),
    (0, 0, -1),
    (3, 6, 0),
    (3, 6, 1),
    (3, 6, 3),
    (3, 6, 9),
    (3, 6, -1),
    (3, 6, -3),
    (3, 6, -9),
    (6, 3, 0),
    (6, 3, 1),
    (6, 3, 3),
    (6, 3, 9),
    (6, 3, -1),
    (6, 3, -3),
    (6, 3, -9),
    (258, 253, 1, torch.float32),
    (257, 258, 1, torch.float64),
    (258, 258, 1, torch.short),
    (3, 513, 1, torch.long),
    (513, 3, 1, torch.int),
    (513, 0, 1, torch.double),
    (1024, 1024),
    (1024, 1024, 500, torch.float32),
    (1024, 1024, 1023),
    (1024, 1024, -500),
    (1023, 1025),
    (1025, 1023, 1022),
    (1024, 1024, -500),
    (3, 2028),
    (3, 2028, 1),
    (3, 2028, -1),
    (2028, 3),
    (2028, 1),
    (2028, 1, -1)
]

tri_large_tests_args: List[Tuple[int, ...]] = [
    # Large test cases below are deliberately commented out to speed up CI
    # tests and to avoid OOM error. When modifying implementations of
    # tril_indices and triu_indices, please enable these tests and make sure
    # they pass.
    #
    # (1, 268435455),
    # (5000, 5000),
    # (10000, 10000),
    # (268435455, 1),
    # (134217727, 2, 1),
    # (2, 134217727, 1),
    # (536870901, 1),
    # (1, 536870901),
    # (268435455, 2, 1),
    # (2, 268435455, 1)
]


def run_additional_tri_tests(self, device):
    x = torch.ones(
        3, 3, dtype=torch.long, device=device, layout=torch.strided)
    l = x.tril(0).nonzero().transpose(0, 1)
    u = x.triu(0).nonzero().transpose(0, 1)
    self.assertEqual(l, torch.tril_indices(3, 3, device=device))
    self.assertEqual(
        l, torch.tril_indices(3, 3, device=device, layout=torch.strided))

    self.assertEqual(u, torch.triu_indices(3, 3, device=device))
    self.assertEqual(
        u, torch.triu_indices(3, 3, device=device, layout=torch.strided))

    self.assertRaises(
        RuntimeError,
        lambda: torch.triu_indices(
            1, 1, device=device, layout=torch.sparse_coo))

    self.assertRaises(
        RuntimeError,
        lambda: torch.tril_indices(
            1, 1, device=device, layout=torch.sparse_coo))


def unpack_variables(args):
    if isinstance(args, tuple):
        return tuple(unpack_variables(elem) for elem in args)
    else:
        return args


EXCLUDE_FUNCTIONAL = {
    'addmm',
    'addmm_',
    'addbmm',
    'baddbmm',
    'addmv',
    'addmv_',
    'addr',
    'addr_',
    'reshape',
    'where'  # argument order
}
EXCLUDE_GRADCHECK: Dict[str, Any] = {
}
EXCLUDE_GRADGRADCHECK: Dict[str, Any] = {
}
EXCLUDE_GRADGRADCHECK_BY_TEST_NAME = {
    # *det methods uses svd in backward when matrix is not invertible. However,
    # svd backward is unstable unless the matrix has positive distinct singular
    # values. Generated random matrices satisfy this with high probability, but
    # we can't rely on it. So only test gradgrad on invertible test cases and
    # _distinct_singular_values.
    'test_det',
    'test_det_1x1',
    'test_det_symmetric',
    'test_det_symmetric_psd',
    'test_det_dim2_null',
    'test_det_rank1',
    'test_det_rank2',
    'test_det_batched',
    'test_det_batched_1x1',
    'test_det_batched_symmetric',
    'test_det_batched_symmetric_psd',
    # `other` expand_as(self, other) is not used in autograd.
    'test_expand_as',
    'test_logdet',
    'test_logdet_1x1',
    'test_logdet_symmetric',
    'test_logdet_batched',
    'test_logdet_batched_1x1',
    'test_logdet_batched_symmetric',
    'test_cdist',
}


def exclude_tensor_method(name, test_name):
    # there are no tensor equivalents for these (inplace or out)
    exclude_all_tensor_method_by_test_name = {
        'test_slice',
        'test_where',
        'test_where_broadcast_all',
        'test_where_scalar',
        'test_where_scalar_broadcast_mask',
        'test_where_scalar_broadcast_non_mask',
        'test_var_mean_keepdim_dim_1d',
        'test_var_mean_keepdim_dim',
        'test_var_mean_dim_1d',
        'test_var_mean_dim',
        'test_var_mean',
        'test_std_mean_keepdim_dim_1d',
        'test_std_mean_keepdim_dim',
        'test_std_mean_dim_1d',
        'test_std_mean_dim',
        'test_std_mean',
        'test_view_as_complex',
        'test_view_as_real_complex',
        'test_real_complex',
        'test_imag_complex',
        'test_complex'
    }
    # there are no out-of-place tensor equivalents for these
    exclude_outplace_tensor_method = {
        'index_add',
        'index_copy',
        'index_fill',
        'masked_fill',
        'masked_scatter',
        'scatter',
        'scatter_add',
        'det',
    }
    if test_name in exclude_all_tensor_method_by_test_name:
        return True
    is_magic_method = name[:2] == '__' and name[-2:] == '__'
    is_inplace = name[-1] == "_" and not is_magic_method
    if not is_inplace and name in exclude_outplace_tensor_method:
        return True
    if 'fft.' in name:
        return True
    return False<|MERGE_RESOLUTION|>--- conflicted
+++ resolved
@@ -1,6 +1,6 @@
 from functools import reduce, wraps, partial
 from itertools import product
-from operator import mul, itemgetter
+from operator import mul
 import collections
 import operator
 
@@ -85,13 +85,16 @@
         self.kwargs = kwargs if kwargs is not None else {}
         self.output_process_fn_grad = output_process_fn_grad
 
+    def _is_tensorlist(self, arg):
+        return isinstance(arg, (tuple, list)) and len(arg) > 0 and isinstance(arg[0], torch.Tensor)
+
     # Unpacks TensorList inputs (tuple or list of tensors) into a single
     # tuple of tensors. This is useful for functions like gradcheck that do
     # not work well for TensorList inputs.
     def unpack_inputs(self):
-        result = []  # type: ignore
+        result: List[any] = []
         for arg in self.input:
-            if isinstance(arg, (tuple, list)):
+            if self._is_tensorlist(arg):
                 result.extend(arg)
             else:
                 result.append(arg)
@@ -101,10 +104,10 @@
     # Reverse of #unpack_inputs
     # pack_inputs(unpack_inputs(inputs)) == inputs
     def pack_inputs(self, inputs):
-        result = []  # type: ignore
+        result: List[any] = []
         i = 0
         for arg in self.input:
-            if isinstance(arg, (tuple, list)):
+            if self._is_tensorlist(arg):
                 result.append(inputs[i:i + len(arg)])
                 i += len(arg)
             else:
@@ -180,7 +183,7 @@
                                                # inside of DifferentiableGraphs when this operation is autodiffed.
                                                # Ex: ['aten::add', 'aten::mm'], defaults to an empty list
                                                # Note: currently no ops use fusible nodes
-                 output_func=lambda x: x,  # fn mapping output to part that should be gradcheck'ed
+                 grad_func=lambda op, *args, **kwargs: op(*args, **kwargs),  # wrapper function for gradcheck
                  supports_out=True,  # whether the op supports the out kwarg
                  skips=tuple(),  # information about which tests to skip
                  decorators=None,  # decorators to apply to generated tests
@@ -224,7 +227,7 @@
 
         self.skips = skips
         self.decorators = decorators
-        self.output_func = output_func
+        self.grad_func = grad_func
         self.sample_inputs_func = sample_inputs_func
 
         self.assert_autodiffed = assert_autodiffed
@@ -620,26 +623,20 @@
 
 def sample_inputs_stack(op_info, device, dtype, requires_grad):
     tensors = (make_tensor((S, S), device, dtype,
-                           low=None, high=None,
                            requires_grad=requires_grad),
                make_tensor((S, S), device, dtype,
-                           low=None, high=None,
                            requires_grad=requires_grad),
                make_tensor((S, S), device, dtype,
-                           low=None, high=None,
                            requires_grad=requires_grad))
 
     return (SampleInput((tensors,), args=(0,)),)
 
 def sample_inputs_hstack_dstack_vstack(op_info, device, dtype, requires_grad):
     tensors = (make_tensor((S, S), device, dtype,
-                           low=None, high=None,
                            requires_grad=requires_grad),
                make_tensor((S, S), device, dtype,
-                           low=None, high=None,
                            requires_grad=requires_grad),
                make_tensor((S, S), device, dtype,
-                           low=None, high=None,
                            requires_grad=requires_grad))
 
     return (SampleInput((tensors,)),)
@@ -976,81 +973,25 @@
         self.ref = ref
 
 
-class HermitianOpInfo(OpInfo):
-    """Operator information for Hermitian functions
-    These are functions that take Hermitian matrices as input.
-    They require a modified function to be tested for gradcheck, because the finite-difference algorithm
-    for calculating derivatives does not preserve the Hermitian property of the input and returning incorrect results.
+def sample_inputs_cholesky_inverse(op_info, device, dtype, requires_grad=False):
     """
-
-    def get_op(self):
-        """
-        Returns the function variant of the operator, torch.<op_name>,
-        compatible with gradcheck for Hermitian functions.
-        It works only for single input argument.
-        """
-        def hermitian_func(non_hermitian_input, **kwargs):
-            hermitian_input = non_hermitian_input + non_hermitian_input.conj().transpose(-2, -1)
-            return self.op(hermitian_input, **kwargs)
-
-        return hermitian_func
-
-
-class TriangularOpInfo(OpInfo):
-    """Operator information for function that take lower or upper triangular matrices as input.
-    They require a modified function to be tested for gradcheck, because the finite-difference algorithm
-    for calculating derivatives does not preserve the triangular property of the input and returning incorrect results.
+    This function generates Cholesky factors of positive-definite (non-singular) Hermitian (symmetric) matrices
+    for cholesky_inverse.
     """
-
-    def get_op(self):
-        """
-        Returns the function variant of the operator, torch.<op_name>,
-        compatible with gradcheck for triangular input functions.
-        It works only for single input argument and upper kwarg
-        """
-        def triangular_func(non_triangular_input, upper=False):
-            if upper:
-                triangular_input = non_triangular_input.triu()
-            else:
-                triangular_input = non_triangular_input.tril()
-            return self.op(triangular_input, upper=upper)
-
-        return triangular_func
-
-    def get_method(self):
-        """
-        Returns the method variant of the operator
-        compatible with gradcheck for triangular input functions.
-        It works only for single input argument and upper kwarg
-        """
-        def triangular_func(non_triangular_input, upper=False):
-            if upper:
-                triangular_input = non_triangular_input.triu()
-            else:
-                triangular_input = non_triangular_input.tril()
-            return self.method_variant(triangular_input, upper=upper)
-
-        return triangular_func
-
-    def sample_inputs(self, device, dtype, requires_grad=False):
-        """
-        This function generates Cholesky factors of positive-definite (non-singular) Hermitian (symmetric) matrices
-        for cholesky_inverse.
-        """
-        from torch.testing._internal.common_utils import random_hermitian_pd_matrix
-        inputs = (
-            torch.zeros(0, 0, dtype=dtype, device=device),  # 0x0 matrix
-            torch.zeros(0, 2, 2, dtype=dtype, device=device),  # zero batch of matrices
-            random_hermitian_pd_matrix(S, dtype=dtype, device=device),  # single matrix
-            random_hermitian_pd_matrix(S, 2, dtype=dtype, device=device),  # batch of matrices
-        )
-        test_cases = (torch.linalg.cholesky(a) for a in inputs)
-        out = []
-        for a in test_cases:
-            a.requires_grad = requires_grad
-            out.append(SampleInput(a))
-            out.append(SampleInput(a, kwargs=dict(upper=True)))
-        return out
+    from torch.testing._internal.common_utils import random_hermitian_pd_matrix
+    inputs = (
+        torch.zeros(0, 0, dtype=dtype, device=device),  # 0x0 matrix
+        torch.zeros(0, 2, 2, dtype=dtype, device=device),  # zero batch of matrices
+        random_hermitian_pd_matrix(S, dtype=dtype, device=device),  # single matrix
+        random_hermitian_pd_matrix(S, 2, dtype=dtype, device=device),  # batch of matrices
+    )
+    test_cases = (torch.linalg.cholesky(a) for a in inputs)
+    out = []
+    for a in test_cases:
+        a.requires_grad = requires_grad
+        out.append(SampleInput(a))
+        out.append(SampleInput(a, kwargs=dict(upper=True)))
+    return out
 
 
 def sample_inputs_linalg_pinv(op_info, device, dtype, requires_grad=False):
@@ -1700,24 +1641,21 @@
                    dtypesIfCPU=floating_types_and(torch.bfloat16),
                    dtypesIfCUDA=floating_types_and(torch.half),
                    assert_autodiffed=True),
-    TriangularOpInfo('cholesky_inverse',
-                     op=torch.cholesky_inverse,
-                     dtypes=floating_and_complex_types(),
-                     # TODO: RuntimeError: cholesky_inverse does not support automatic differentiation for outputs
-                     # with complex dtype.
-                     test_complex_grad=False,
-                     test_inplace_grad=False,
-                     check_batched_gradgrad=False,
-                     decorators=[skipCUDAIfNoMagma, skipCPUIfNoLapack],
-                     skips=(
-                         # These tests do not take into account custom op.get_op()
-                         # TODO: implement op.input_func instead of modifying op.get_op()
-                         # See https://github.com/pytorch/pytorch/issues/50837
-                         SkipInfo('TestCommon', 'test_variant_consistency_jit'),
-                         SkipInfo('TestCommon', 'test_variant_consistency_eager',
-                                  dtypes=[torch.complex64, torch.complex128]),
-                         # cholesky_inverse does not correctly warn when resizing out= inputs
-                         SkipInfo('TestCommon', 'test_out'),)),
+    OpInfo('cholesky_inverse',
+           dtypes=floating_and_complex_types(),
+           # TODO: RuntimeError: cholesky_inverse does not support automatic differentiation for outputs
+           # with complex dtype.
+           test_complex_grad=False,
+           test_inplace_grad=False,
+           check_batched_gradgrad=False,
+           sample_inputs_func=sample_inputs_cholesky_inverse,
+           # this wrapper is needed for gradcheck because the finite-difference algorithm for calculating
+           # derivatives does not preserve the triangular property of the input
+           grad_func=lambda op, input, upper=False: op(input.triu() if upper else input.tril(), upper),
+           decorators=[skipCUDAIfNoMagma, skipCPUIfNoLapack],
+           skips=(
+               # cholesky_inverse does not correctly warn when resizing out= inputs
+               SkipInfo('TestCommon', 'test_out'),)),
     UnaryUfuncInfo('clamp',
                    aliases=('clip', ),
                    ref=np.clip,
@@ -2000,11 +1938,10 @@
            )),
     OpInfo('linalg.slogdet',
            aten_name='linalg_slogdet',
-           op=torch.linalg.slogdet,
            dtypes=floating_and_complex_types(),
            test_inplace_grad=False,
            sample_inputs_func=sample_inputs_slogdet,
-           output_func=itemgetter(1),
+           grad_func=lambda op, *args, **kwargs: op(*args, **kwargs)[1],
            decorators=[skipCUDAIfNoMagma, skipCUDAIfRocm, skipCPUIfNoLapack]),
     UnaryUfuncInfo('log',
                    ref=np.log,
@@ -2463,23 +2400,20 @@
            decorators=[skipCUDAIfNoMagma, skipCUDAIfRocm, skipCPUIfNoLapack]),
     OpInfo('linalg.pinv',
            aten_name='linalg_pinv',
-           op=torch.linalg.pinv,
            dtypes=floating_and_complex_types(),
            test_inplace_grad=False,
            sample_inputs_func=sample_inputs_linalg_pinv,
            decorators=[skipCUDAIfNoMagma, skipCPUIfNoLapack]),
-    HermitianOpInfo('linalg.pinv',
-                    variant_test_name='hermitian',
-                    aten_name='linalg_pinv',
-                    op=torch.linalg.pinv,
-                    dtypes=floating_and_complex_types(),
-                    test_inplace_grad=False,
-                    sample_inputs_func=sample_inputs_linalg_pinv_hermitian,
-                    decorators=[skipCUDAIfNoMagma, skipCPUIfNoLapack],
-                    skips=(
-                        # These tests do not take into account custom op.get_op()
-                        SkipInfo('TestCommon', 'test_variant_consistency_jit'),)
-                    ),
+    OpInfo('linalg.pinv',
+           aten_name='linalg_pinv',
+           variant_test_name='hermitian',
+           dtypes=floating_and_complex_types(),
+           test_inplace_grad=False,
+           sample_inputs_func=sample_inputs_linalg_pinv_hermitian,
+           # this wrapper is needed for gradcheck because the finite-difference algorithm for calculating
+           # derivatives does not preserve the Hermitian property of the input
+           grad_func=lambda op, input, **kwargs: op(input + input.conj().transpose(-2, -1), **kwargs),
+           decorators=[skipCUDAIfNoMagma, skipCPUIfNoLapack],),
     OpInfo('eig',
            op=torch.eig,
            dtypes=floating_and_complex_types(),
@@ -2571,89 +2505,41 @@
                SkipInfo('TestCommon', 'test_out'),
            )),
     OpInfo('stack',
-<<<<<<< HEAD
            dtypes=all_types_and_complex_and(torch.bool, torch.float16, torch.bfloat16),
            test_inplace_grad=False,
-           supports_tensor_out=False,
            sample_inputs_func=sample_inputs_stack,
            skips=(
                # This test is not working properly for TensorList inputs
                SkipInfo('TestCommon', 'test_variant_consistency_jit'),
-           )),
+               # stack does not correctly warn when resizing out= inputs
+               SkipInfo('TestCommon', 'test_out'),)),
     OpInfo('hstack',
            dtypes=all_types_and_complex_and(torch.bool, torch.float16, torch.bfloat16),
            test_inplace_grad=False,
-           supports_tensor_out=False,
            sample_inputs_func=sample_inputs_hstack_dstack_vstack,
            skips=(
                # This test is not working properly for TensorList inputs
                SkipInfo('TestCommon', 'test_variant_consistency_jit'),
-           )),
+               # hstack does not correctly warn when resizing out= inputs
+               SkipInfo('TestCommon', 'test_out'),)),
     OpInfo('vstack',
            dtypes=all_types_and_complex_and(torch.bool, torch.float16, torch.bfloat16),
            test_inplace_grad=False,
-           supports_tensor_out=False,
            sample_inputs_func=sample_inputs_hstack_dstack_vstack,
            skips=(
                # This test is not working properly for TensorList inputs
                SkipInfo('TestCommon', 'test_variant_consistency_jit'),
-           )),
+               # vstack does not correctly warn when resizing out= inputs
+               SkipInfo('TestCommon', 'test_out'),)),
     OpInfo('dstack',
            dtypes=all_types_and_complex_and(torch.bool, torch.float16, torch.bfloat16),
            test_inplace_grad=False,
-           supports_tensor_out=False,
            sample_inputs_func=sample_inputs_hstack_dstack_vstack,
            skips=(
                # This test is not working properly for TensorList inputs
                SkipInfo('TestCommon', 'test_variant_consistency_jit'),
-           )),
-=======
-           # gradcheck expects the input arguments as a flat list
-           op=lambda *args, idx, **kwargs: torch.stack([*args], idx, **kwargs),
-           dtypes=all_types_and_complex_and(torch.bool, torch.float16, torch.bfloat16),
-           test_inplace_grad=False,
-           skips=(
-               SkipInfo('TestCommon', 'test_variant_consistency_jit',
-                        dtypes=all_types_and_complex_and(torch.bool, torch.float16, torch.bfloat16)),
-               # stack does not correctly warn when resizing out= inputs
-               SkipInfo('TestCommon', 'test_out'),
-           ),
-           sample_inputs_func=sample_inputs_stack),
-    OpInfo('hstack',
-           # gradcheck expects the input arguments as a flat list
-           op=lambda *args, **kwargs: torch.hstack([*args], **kwargs),
-           dtypes=all_types_and_complex_and(torch.bool, torch.float16, torch.bfloat16),
-           test_inplace_grad=False,
-           skips=(
-               SkipInfo('TestCommon', 'test_variant_consistency_jit',
-                        dtypes=all_types_and_complex_and(torch.bool, torch.float16, torch.bfloat16)),
-               # hstack does not correctly warn when resizing out= inputs
-               SkipInfo('TestCommon', 'test_out')),
-           sample_inputs_func=sample_inputs_hstack_dstack_vstack),
-    OpInfo('vstack',
-           # gradcheck expects the input arguments as a flat list
-           op=lambda *args, **kwargs: torch.vstack([*args], **kwargs),
-           dtypes=all_types_and_complex_and(torch.bool, torch.float16, torch.bfloat16),
-           test_inplace_grad=False,
-           skips=(
-               SkipInfo('TestCommon', 'test_variant_consistency_jit',
-                        dtypes=all_types_and_complex_and(torch.bool, torch.float16, torch.bfloat16)),
-               # vstack does not correctly warn when resizing out= inputs
-               SkipInfo('TestCommon', 'test_out'),
-           ),
-           sample_inputs_func=sample_inputs_hstack_dstack_vstack),
-    OpInfo('dstack',
-           # gradcheck expects the input arguments as a flat list
-           op=lambda *args, **kwargs: torch.dstack([*args], **kwargs),
-           dtypes=all_types_and_complex_and(torch.bool, torch.float16, torch.bfloat16),
-           test_inplace_grad=False,
-           skips=(
-               SkipInfo('TestCommon', 'test_variant_consistency_jit',
-                        dtypes=all_types_and_complex_and(torch.bool, torch.float16, torch.bfloat16)),
                # dstack does not correctly warn when resizing out= inputs
-               SkipInfo('TestCommon', 'test_out'),),
-           sample_inputs_func=sample_inputs_hstack_dstack_vstack),
->>>>>>> 997f05cd
+               SkipInfo('TestCommon', 'test_out'),)),
     OpInfo('movedim',
            dtypes=all_types_and_complex_and(torch.bool, torch.float16, torch.bfloat16),
            test_inplace_grad=False,
