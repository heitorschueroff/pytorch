--- conflicted
+++ resolved
@@ -316,11 +316,8 @@
       .def("_jit_pass_fold_frozen_conv_bn", &FoldFrozenConvBatchnorm)
       .def("_jit_pass_fold_frozen_conv_add_or_sub", &FoldFrozenConvAddOrSub)
       .def("_jit_pass_fold_frozen_conv_mul_or_div", &FoldFrozenConvMulOrDiv)
-<<<<<<< HEAD
+      .def("_jit_pass_convert_frozen_ops_to_mkldnn", &ConvertFrozenOpsToMKLDNN)
       .def("_jit_pass_fuse_frozen_conv_relu", &FuseFrozenConvRelu)
-=======
-      .def("_jit_pass_convert_frozen_ops_to_mkldnn", &ConvertFrozenOpsToMKLDNN)
->>>>>>> 46bd76fd
       .def("_jit_pass_optimize_frozen_graph", &OptimizeFrozenGraph)
       .def("_jit_pass_fuse_linear", &FuseLinear)
       .def(
