--- conflicted
+++ resolved
@@ -450,11 +450,7 @@
 
   Method method = module.get_method("forward");
   auto graph = module.get_method("forward").graph();
-<<<<<<< HEAD
-  PrepareGraphForStaticModule(graph);
-=======
   PrepareGraphForStaticModule(graph, opts);
->>>>>>> fee470d8
 
   c10::FunctionSchema s = RemoveSelfFromSchema(method.function().getSchema());
   return std::make_pair(graph, s);
